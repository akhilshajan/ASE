--- conflicted
+++ resolved
@@ -787,17 +787,12 @@
     # Informs calculators (e.g. Asap) that ideal gas contribution is added here.
     _ase_handles_dynamic_stress = True
 
-<<<<<<< HEAD
     def get_stress(
             self,
             voigt: bool = True,
             apply_constraint: bool = True,
             include_ideal_gas: bool = False
     ) -> np.ndarray:
-=======
-    def get_stress(self, voigt=True, apply_constraint=True,
-                   include_ideal_gas=False):
->>>>>>> d6730cc6
         """Calculate stress tensor.
 
         Returns an array of the six independent components of the
