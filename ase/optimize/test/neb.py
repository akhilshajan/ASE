from ase.optimize import QuasiNewton
from ase.constraints import FixAtoms
from ase.calculators.emt import EMT
from ase.neb import NEB
from ase.build import fcc100, add_adsorbate

# 2x2-Al(001) surface with 3 layers and an
# Au atom adsorbed in a hollow site:
slab = fcc100('Al', size=(2, 2, 3))
add_adsorbate(slab, 'Au', 1.7, 'hollow')
slab.center(axis=2, vacuum=4.0)

# Fix second and third layers:
mask = [atom.tag > 1 for atom in slab]
slab.set_constraint(FixAtoms(mask=mask))

# Use EMT potential:
slab.set_calculator(EMT())

# Initial state:
qn = QuasiNewton(slab, logfile=None)
qn.run(fmax=0.05)
initial = slab.copy()

# Final state:
slab[-1].x += slab.get_cell()[0, 0] / 2
qn = QuasiNewton(slab, logfile=None)
qn.run(fmax=0.05)
final = slab.copy()

# Setup a NEB calculation
constraint = FixAtoms(mask=[atom.tag > 1 for atom in initial])

images = [initial]
for i in range(3):
    image = initial.copy()
    image.set_constraint(constraint)
    images.append(image)

images.append(final)

neb = NEB(images)
neb.interpolate()

<<<<<<< HEAD
    images.append(final)

    neb = NEB(images, parallel=mpi.parallel)
    neb.interpolate()

    def set_calculator(calc):
        i = 0
        for image in neb.images[1:-1]:
            if not mpi.parallel or mpi.rank // (mpi.size // 3) == i:
                image.set_calculator(calc)
            i += 1
    neb.set_calculator = set_calculator

    return neb


def get_calculator_emt():
    return EMT()


def get_calculator_gpaw():
    if mpi.parallel:
        assert mpi.size % 3 == 0
        s = mpi.size // 3
        r0 = mpi.rank // s * s
        comm = range(r0, r0 + s)
    else:
        comm = mpi.world
    calc = GPAW(h=0.25,
                kpts=(2, 2, 1),
                communicator=comm,
                txt='neb-%d.txt' % r0)
    return calc

run_test(get_atoms, get_calculator_emt, name + '-emt')
run_test(get_atoms, get_calculator_gpaw, name + '-gpaw')
=======
for image in neb.images[1:-1]:
    image.calc = EMT()
>>>>>>> 43621698
<|MERGE_RESOLUTION|>--- conflicted
+++ resolved
@@ -42,44 +42,5 @@
 neb = NEB(images)
 neb.interpolate()
 
-<<<<<<< HEAD
-    images.append(final)
-
-    neb = NEB(images, parallel=mpi.parallel)
-    neb.interpolate()
-
-    def set_calculator(calc):
-        i = 0
-        for image in neb.images[1:-1]:
-            if not mpi.parallel or mpi.rank // (mpi.size // 3) == i:
-                image.set_calculator(calc)
-            i += 1
-    neb.set_calculator = set_calculator
-
-    return neb
-
-
-def get_calculator_emt():
-    return EMT()
-
-
-def get_calculator_gpaw():
-    if mpi.parallel:
-        assert mpi.size % 3 == 0
-        s = mpi.size // 3
-        r0 = mpi.rank // s * s
-        comm = range(r0, r0 + s)
-    else:
-        comm = mpi.world
-    calc = GPAW(h=0.25,
-                kpts=(2, 2, 1),
-                communicator=comm,
-                txt='neb-%d.txt' % r0)
-    return calc
-
-run_test(get_atoms, get_calculator_emt, name + '-emt')
-run_test(get_atoms, get_calculator_gpaw, name + '-gpaw')
-=======
 for image in neb.images[1:-1]:
-    image.calc = EMT()
->>>>>>> 43621698
+    image.calc = EMT()