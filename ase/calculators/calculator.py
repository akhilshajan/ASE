import os
import copy
import subprocess
from math import pi, sqrt

import numpy as np

from ase.dft.kpoints import bandpath, monkhorst_pack


class CalculatorError(RuntimeError):
    """Base class of error types related to ASE calculators."""


class CalculatorSetupError(CalculatorError):
    """Calculation cannot be performed with the given parameters.

    Reasons to raise this errors are:
      * The calculator is not properly configured
        (missing executable, environment variables, ...)
      * The given atoms object is not supported
      * Calculator parameters are unsupported

    Typically raised before a calculation."""


class EnvironmentError(CalculatorSetupError):
    """Raised if calculator is not properly set up with ASE.

    May be missing an executable or environment variables."""


class InputError(CalculatorSetupError):
    """Raised if inputs given to the calculator were incorrect.

    Bad input keywords or values, or missing pseudopotentials.

    This may be raised before or during calculation, depending on
    when the problem is detected."""


class CalculationFailed(CalculatorError):
    """Calculation failed unexpectedly.

    Reasons to raise this error are:
      * Calculation did not converge
      * Calculation ran out of memory
      * Segmentation fault or other abnormal termination
      * Arithmetic trouble (singular matrices, NaN, ...)

    Typically raised during calculation."""


class SCFError(CalculationFailed):
    """SCF loop did not converge."""


class ReadError(CalculatorError):
    """Unexpected irrecoverable error while reading calculation results."""


class PropertyNotImplementedError(NotImplementedError):
    """Raised if a calculator does not implement the requested property."""


class PropertyNotPresent(CalculatorError):
    """Requested property is missing.

    Maybe it was never calculated, or for some reason was not extracted
    with the rest of the results, without being a fatal ReadError."""


def compare_atoms(atoms1, atoms2, tol=1e-15):
    """Check for system changes since last calculation."""
    if atoms1 is None:
        system_changes = all_changes[:]
    else:
        system_changes = []
        if not equal(atoms1.positions, atoms2.positions, tol):
            system_changes.append('positions')
        if not equal(atoms1.numbers, atoms2.numbers):
            system_changes.append('numbers')
        if not equal(atoms1.cell, atoms2.cell, tol):
            system_changes.append('cell')
        if not equal(atoms1.pbc, atoms2.pbc):
            system_changes.append('pbc')
        if not equal(atoms1.get_initial_magnetic_moments(),
                     atoms2.get_initial_magnetic_moments(), tol):
            system_changes.append('initial_magmoms')
        if not equal(atoms1.get_initial_charges(),
                     atoms2.get_initial_charges(), tol):
            system_changes.append('initial_charges')

    return system_changes


all_properties = ['energy', 'forces', 'stress', 'stresses', 'dipole',
                  'charges', 'magmom', 'magmoms', 'free_energy']


all_changes = ['positions', 'numbers', 'cell', 'pbc',
               'initial_charges', 'initial_magmoms']


# Recognized names of calculators sorted alphabetically:
names = ['abinit', 'aims', 'amber', 'asap', 'castep', 'cp2k', 'crystal',
         'demon', 'dftb', 'dmol', 'eam', 'elk', 'emt', 'espresso',
         'exciting', 'fleur', 'gaussian', 'gpaw', 'gromacs', 'gulp',
         'hotbit', 'jacapo', 'lammpsrun',
         'lammpslib', 'lj', 'mopac', 'morse', 'nwchem', 'octopus', 'onetep',
<<<<<<< HEAD
         'openmx', 'siesta', 'tip3p', 'turbomole', 'vasp', 'ace']
=======
         'openmx', 'siesta', 'tip3p', 'turbomole', 'vasp', 'ACE']
>>>>>>> 889cb3cc


special = {'cp2k': 'CP2K',
           'dmol': 'DMol3',
           'eam': 'EAM',
           'elk': 'ELK',
           'emt': 'EMT',
           'crystal': 'CRYSTAL',
           'fleur': 'FLEUR',
           'gulp': 'GULP',
           'lammpsrun': 'LAMMPS',
           'lammpslib': 'LAMMPSlib',
           'lj': 'LennardJones',
           'mopac': 'MOPAC',
           'morse': 'MorsePotential',
           'nwchem': 'NWChem',
           'openmx': 'OpenMX',
           'tip3p': 'TIP3P'}


def get_calculator(name):
    """Return calculator class."""
    if name == 'asap':
        from asap3 import EMT as Calculator
    elif name == 'gpaw':
        from gpaw import GPAW as Calculator
    elif name == 'hotbit':
        from hotbit import Calculator
    elif name == 'vasp2':
        from ase.calculators.vasp import Vasp2 as Calculator
    else:
        classname = special.get(name, name.title())
        module = __import__('ase.calculators.' + name, {}, None, [classname])
        Calculator = getattr(module, classname)
    return Calculator


def equal(a, b, tol=None):
    """ndarray-enabled comparison function."""
    if isinstance(a, np.ndarray):
        b = np.array(b)
        if a.shape != b.shape:
            return False
        if tol is None:
            return (a == b).all()
        else:
            return np.allclose(a, b, rtol=tol, atol=tol)
    if isinstance(b, np.ndarray):
        return equal(b, a, tol)
    if isinstance(a, dict) and isinstance(b, dict):
        if a.keys() != b.keys():
            return False
        return all(equal(a[key], b[key], tol) for key in a.keys())
    if tol is None:
        return a == b
    return abs(a - b) < tol * abs(b) + tol


def kptdensity2monkhorstpack(atoms, kptdensity=3.5, even=True):
    """Convert k-point density to Monkhorst-Pack grid size.

    atoms: Atoms object
        Contains unit cell and information about boundary conditions.
    kptdensity: float
        Required k-point density.  Default value is 3.5 point per Ang^-1.
    even: bool
        Round up to even numbers.
    """

    recipcell = atoms.get_reciprocal_cell()
    kpts = []
    for i in range(3):
        if atoms.pbc[i]:
            k = 2 * pi * sqrt((recipcell[i]**2).sum()) * kptdensity
            if even:
                kpts.append(2 * int(np.ceil(k / 2)))
            else:
                kpts.append(int(np.ceil(k)))
        else:
            kpts.append(1)
    return np.array(kpts)


def kpts2mp(atoms, kpts, even=False):
    if kpts is None:
        return np.array([1, 1, 1])
    if isinstance(kpts, (float, int)):
        return kptdensity2monkhorstpack(atoms, kpts, even)
    else:
        return kpts


def kpts2sizeandoffsets(size=None, density=None, gamma=None, even=None,
                        atoms=None):
    """Helper function for selecting k-points.

    Use either size or density.

    size: 3 ints
        Number of k-points.
    density: float
        K-point density in units of k-points per Ang^-1.
    gamma: None or bool
        Should the Gamma-point be included?  Yes / no / don't care:
        True / False / None.
    even: None or bool
        Should the number of k-points be even?  Yes / no / don't care:
        True / False / None.
    atoms: Atoms object
        Needed for calculating k-point density.

    """

    if size is None:
        if density is None:
            size = [1, 1, 1]
        else:
            size = kptdensity2monkhorstpack(atoms, density, even)

    offsets = [0, 0, 0]

    if gamma is not None:
        for i, s in enumerate(size):
            if atoms.pbc[i] and s % 2 != bool(gamma):
                offsets[i] = 0.5 / s

    return size, offsets


def kpts2ndarray(kpts, atoms=None):
    """Convert kpts keyword to 2-d ndarray of scaled k-points."""

    if kpts is None:
        return np.zeros((1, 3))

    if isinstance(kpts, dict):
        if 'path' in kpts:
            return bandpath(cell=atoms.cell, **kpts)[0]
        size, offsets = kpts2sizeandoffsets(atoms=atoms, **kpts)
        return monkhorst_pack(size) + offsets

    if isinstance(kpts[0], int):
        return monkhorst_pack(kpts)

    return np.array(kpts)


class EigenvalOccupationMixin:
    """Define 'eigenvalues' and 'occupations' properties on class.

    eigenvalues and occupations will be arrays of shape (spin, kpts, nbands).

    Classes must implement the old-fashioned get_eigenvalues and
    get_occupations methods."""

    @property
    def eigenvalues(self):
        return self.build_eig_occ_array(self.get_eigenvalues)

    @property
    def occupations(self):
        return self.build_eig_occ_array(self.get_occupation_numbers)

    def build_eig_occ_array(self, getter):
        nspins = self.get_number_of_spins()
        nkpts = len(self.get_ibz_k_points())
        nbands = self.get_number_of_bands()
        arr = np.zeros((nspins, nkpts, nbands))
        for s in range(nspins):
            for k in range(nkpts):
                arr[s, k, :] = getter(spin=s, kpt=k)
        return arr


class Parameters(dict):
    """Dictionary for parameters.

    Special feature: If param is a Parameters instance, then param.xc
    is a shorthand for param['xc'].
    """

    def __getattr__(self, key):
        if key not in self:
            return dict.__getattribute__(self, key)
        return self[key]

    def __setattr__(self, key, value):
        self[key] = value

    @classmethod
    def read(cls, filename):
        """Read parameters from file."""
        file = open(os.path.expanduser(filename))
        parameters = cls(eval(file.read()))
        file.close()
        return parameters

    def tostring(self):
        keys = sorted(self)
        return 'dict(' + ',\n     '.join(
            '{}={!r}'.format(key, self[key]) for key in keys) + ')\n'

    def write(self, filename):
        file = open(filename, 'w')
        file.write(self.tostring())
        file.close()


class Calculator(object):
    """Base-class for all ASE calculators.

    A calculator must raise PropertyNotImplementedError if asked for a
    property that it can't calculate.  So, if calculation of the
    stress tensor has not been implemented, get_stress(atoms) should
    raise PropertyNotImplementedError.  This can be achieved simply by not
    including the string 'stress' in the list implemented_properties
    which is a class member.  These are the names of the standard
    properties: 'energy', 'forces', 'stress', 'dipole', 'charges',
    'magmom' and 'magmoms'.
    """

    implemented_properties = []
    'Properties calculator can handle (energy, forces, ...)'

    default_parameters = {}
    'Default parameters'

    def __init__(self, restart=None, ignore_bad_restart_file=False, label=None,
                 atoms=None, **kwargs):
        """Basic calculator implementation.

        restart: str
            Prefix for restart file.  May contain a directory.  Default
            is None: don't restart.
        ignore_bad_restart_file: bool
            Ignore broken or missing restart file.  By default, it is an
            error if the restart file is missing or broken.
        label: str
            Name used for all files.  May contain a directory.
        atoms: Atoms object
            Optional Atoms object to which the calculator will be
            attached.  When restarting, atoms will get its positions and
            unit-cell updated from file.
        """
        self.atoms = None  # copy of atoms object from last calculation
        self.results = {}  # calculated properties (energy, forces, ...)
        self.parameters = None  # calculational parameters

        if restart is not None:
            try:
                self.read(restart)  # read parameters, atoms and results
            except ReadError:
                if ignore_bad_restart_file:
                    self.reset()
                else:
                    raise

        self.label = None
        self.directory = None
        self.prefix = None

        self.set_label(label)

        if self.parameters is None:
            # Use default parameters if they were not read from file:
            self.parameters = self.get_default_parameters()

        if atoms is not None:
            atoms.calc = self
            if self.atoms is not None:
                # Atoms were read from file.  Update atoms:
                if not (equal(atoms.numbers, self.atoms.numbers) and
                        (atoms.pbc == self.atoms.pbc).all()):
                    raise CalculatorError('Atoms not compatible with file')
                atoms.positions = self.atoms.positions
                atoms.cell = self.atoms.cell

        self.set(**kwargs)

        if not hasattr(self, 'name'):
            self.name = self.__class__.__name__.lower()

    def set_label(self, label):
        """Set label and convert label to directory and prefix.

        Examples:

        * label='abc': (directory='.', prefix='abc')
        * label='dir1/abc': (directory='dir1', prefix='abc')

        Calculators that must write results to files with fixed names
        can overwrite this method so that the directory is set to all
        of label."""

        self.label = label

        if label is None:
            self.directory = None
            self.prefix = None
        else:
            self.directory, self.prefix = os.path.split(label)
            if self.directory == '':
                self.directory = os.curdir

    def get_default_parameters(self):
        return Parameters(copy.deepcopy(self.default_parameters))

    def todict(self, skip_default=True):
        defaults = self.get_default_parameters()
        dct = {}
        for key, value in self.parameters.items():
            if hasattr(value, 'todict'):
                value = value.todict()
            if skip_default:
                default = defaults.get(key, '_no_default_')
                if default != '_no_default_' and equal(value, default):
                    continue
            dct[key] = value
        return dct

    def reset(self):
        """Clear all information from old calculation."""

        self.atoms = None
        self.results = {}

    def read(self, label):
        """Read atoms, parameters and calculated properties from output file.

        Read result from self.label file.  Raise ReadError if the file
        is not there.  If the file is corrupted or contains an error
        message from the calculation, a ReadError should also be
        raised.  In case of succes, these attributes must set:

        atoms: Atoms object
            The state of the atoms from last calculation.
        parameters: Parameters object
            The parameter dictionary.
        results: dict
            Calculated properties like energy and forces.

        The FileIOCalculator.read() method will typically read atoms
        and parameters and get the results dict by calling the
        read_results() method."""

        self.set_label(label)

    def get_atoms(self):
        if self.atoms is None:
            raise ValueError('Calculator has no atoms')
        atoms = self.atoms.copy()
        atoms.calc = self
        return atoms

    @classmethod
    def read_atoms(cls, restart, **kwargs):
        return cls(restart=restart, label=restart, **kwargs).get_atoms()

    def set(self, **kwargs):
        """Set parameters like set(key1=value1, key2=value2, ...).

        A dictionary containing the parameters that have been changed
        is returned.

        Subclasses must implement a set() method that will look at the
        chaneged parameters and decide if a call to reset() is needed.
        If the changed parameters are harmless, like a change in
        verbosity, then there is no need to call reset().

        The special keyword 'parameters' can be used to read
        parameters from a file."""

        if 'parameters' in kwargs:
            filename = kwargs.pop('parameters')
            parameters = Parameters.read(filename)
            parameters.update(kwargs)
            kwargs = parameters

        changed_parameters = {}

        for key, value in kwargs.items():
            oldvalue = self.parameters.get(key)
            if key not in self.parameters or not equal(value, oldvalue):
                changed_parameters[key] = value
                self.parameters[key] = value

        return changed_parameters

    def check_state(self, atoms, tol=1e-15):
        """Check for system changes since last calculation."""
        return compare_atoms(self.atoms, atoms, tol)

    def get_potential_energy(self, atoms=None, force_consistent=False):
        energy = self.get_property('energy', atoms)
        if force_consistent:
            if 'free_energy' not in self.results:
                name = self.__class__.__name__
                # XXX but we don't know why the energy is not there.
                # We should raise PropertyNotPresent.  Discuss
                raise PropertyNotImplementedError(
                    'Force consistent/free energy ("free_energy") '
                    'not provided by {0} calculator'.format(name))
            return self.results['free_energy']
        else:
            return energy

    def get_forces(self, atoms=None):
        return self.get_property('forces', atoms)

    def get_stress(self, atoms=None):
        return self.get_property('stress', atoms)

    def get_stresses(self, atoms=None):
        return self.get_property('stresses', atoms)

    def get_dipole_moment(self, atoms=None):
        return self.get_property('dipole', atoms)

    def get_charges(self, atoms=None):
        return self.get_property('charges', atoms)

    def get_magnetic_moment(self, atoms=None):
        return self.get_property('magmom', atoms)

    def get_magnetic_moments(self, atoms=None):
        """Calculate magnetic moments projected onto atoms."""
        return self.get_property('magmoms', atoms)

    def get_property(self, name, atoms=None, allow_calculation=True):
        if name not in self.implemented_properties:
            raise PropertyNotImplementedError('{} property not implemented'
                                              .format(name))

        if atoms is None:
            atoms = self.atoms
            system_changes = []
        else:
            system_changes = self.check_state(atoms)
            if system_changes:
                self.reset()
        if name not in self.results:
            if not allow_calculation:
                return None
            self.calculate(atoms, [name], system_changes)

        if name == 'magmom' and 'magmom' not in self.results:
            return 0.0

        if name == 'magmoms' and 'magmoms' not in self.results:
            return np.zeros(len(atoms))

        if name not in self.results:
            # For some reason the calculator was not able to do what we want,
            # and that is OK.
            raise PropertyNotImplementedError('{} not present in this '
                                              'calculation'.format(name))

        result = self.results[name]
        if isinstance(result, np.ndarray):
            result = result.copy()
        return result

    def calculation_required(self, atoms, properties):
        assert not isinstance(properties, str)
        system_changes = self.check_state(atoms)
        if system_changes:
            return True
        for name in properties:
            if name not in self.results:
                return True
        return False

    def calculate(self, atoms=None, properties=['energy'],
                  system_changes=all_changes):
        """Do the calculation.

        properties: list of str
            List of what needs to be calculated.  Can be any combination
            of 'energy', 'forces', 'stress', 'dipole', 'charges', 'magmom'
            and 'magmoms'.
        system_changes: list of str
            List of what has changed since last calculation.  Can be
            any combination of these six: 'positions', 'numbers', 'cell',
            'pbc', 'initial_charges' and 'initial_magmoms'.

        Subclasses need to implement this, but can ignore properties
        and system_changes if they want.  Calculated properties should
        be inserted into results dictionary like shown in this dummy
        example::

            self.results = {'energy': 0.0,
                            'forces': np.zeros((len(atoms), 3)),
                            'stress': np.zeros(6),
                            'dipole': np.zeros(3),
                            'charges': np.zeros(len(atoms)),
                            'magmom': 0.0,
                            'magmoms': np.zeros(len(atoms))}

        The subclass implementation should first call this
        implementation to set the atoms attribute.
        """

        if atoms is not None:
            self.atoms = atoms.copy()

    def calculate_numerical_forces(self, atoms, d=0.001):
        """Calculate numerical forces using finite difference.

        All atoms will be displaced by +d and -d in all directions."""

        from ase.calculators.test import numeric_force
        return np.array([[numeric_force(atoms, a, i, d)
                          for i in range(3)] for a in range(len(atoms))])

    def calculate_numerical_stress(self, atoms, d=1e-6, voigt=True):
        """Calculate numerical stress using finite difference."""

        stress = np.zeros((3, 3), dtype=float)

        cell = atoms.cell.copy()
        V = atoms.get_volume()
        for i in range(3):
            x = np.eye(3)
            x[i, i] += d
            atoms.set_cell(np.dot(cell, x), scale_atoms=True)
            eplus = atoms.get_potential_energy(force_consistent=True)

            x[i, i] -= 2 * d
            atoms.set_cell(np.dot(cell, x), scale_atoms=True)
            eminus = atoms.get_potential_energy(force_consistent=True)

            stress[i, i] = (eplus - eminus) / (2 * d * V)
            x[i, i] += d

            j = i - 2
            x[i, j] = d
            x[j, i] = d
            atoms.set_cell(np.dot(cell, x), scale_atoms=True)
            eplus = atoms.get_potential_energy(force_consistent=True)

            x[i, j] = -d
            x[j, i] = -d
            atoms.set_cell(np.dot(cell, x), scale_atoms=True)
            eminus = atoms.get_potential_energy(force_consistent=True)

            stress[i, j] = (eplus - eminus) / (4 * d * V)
            stress[j, i] = stress[i, j]
        atoms.set_cell(cell, scale_atoms=True)

        if voigt:
            return stress.flat[[0, 4, 8, 5, 2, 1]]
        else:
            return stress

    def get_spin_polarized(self):
        return False

    def band_structure(self):
        """Create band-structure object for plotting."""
        from ase.dft.band_structure import get_band_structure
        # XXX This calculator is supposed to just have done a band structure
        # calculation, but the calculator may not have the correct Fermi level
        # if it updated the Fermi level after changing k-points.
        # This will be a problem with some calculators (currently GPAW), and
        # the user would have to override this by providing the Fermi level
        # from the selfconsistent calculation.
        return get_band_structure(calc=self)


class FileIOCalculator(Calculator):
    """Base class for calculators that write/read input/output files."""

    command = None
    'Command used to start calculation'

    def __init__(self, restart=None, ignore_bad_restart_file=False,
                 label=None, atoms=None, command=None, **kwargs):
        """File-IO calculator.

        command: str
            Command used to start calculation.
        """

        Calculator.__init__(self, restart, ignore_bad_restart_file, label,
                            atoms, **kwargs)

        if command is not None:
            self.command = command
        else:
            name = 'ASE_' + self.name.upper() + '_COMMAND'
            self.command = os.environ.get(name, self.command)

    def calculate(self, atoms=None, properties=['energy'],
                  system_changes=all_changes):
        Calculator.calculate(self, atoms, properties, system_changes)
        self.write_input(self.atoms, properties, system_changes)
        if self.command is None:
            raise CalculatorSetupError(
                'Please set ${} environment variable '
                .format('ASE_' + self.name.upper() + '_COMMAND') +
                'or supply the command keyword')
        command = self.command.replace('PREFIX', self.prefix)
        errorcode = subprocess.call(command, shell=True, cwd=self.directory)

        if errorcode:
            raise CalculationFailed('{} in {} returned an error: {}'
                                    .format(self.name, self.directory,
                                            errorcode))
        self.read_results()

    def write_input(self, atoms, properties=None, system_changes=None):
        """Write input file(s).

        Call this method first in subclasses so that directories are
        created automatically."""

        if self.directory != os.curdir and not os.path.isdir(self.directory):
            os.makedirs(self.directory)

    def read_results(self):
        """Read energy, forces, ... from output file(s)."""
        pass<|MERGE_RESOLUTION|>--- conflicted
+++ resolved
@@ -108,11 +108,7 @@
          'exciting', 'fleur', 'gaussian', 'gpaw', 'gromacs', 'gulp',
          'hotbit', 'jacapo', 'lammpsrun',
          'lammpslib', 'lj', 'mopac', 'morse', 'nwchem', 'octopus', 'onetep',
-<<<<<<< HEAD
          'openmx', 'siesta', 'tip3p', 'turbomole', 'vasp', 'ace']
-=======
-         'openmx', 'siesta', 'tip3p', 'turbomole', 'vasp', 'ACE']
->>>>>>> 889cb3cc
 
 
 special = {'cp2k': 'CP2K',
