--- conflicted
+++ resolved
@@ -20,44 +20,11 @@
 from glob import glob
 
 import numpy as np
-<<<<<<< HEAD
-from ase.io.gromos import read_gromos, write_gromos
-from ase.io import read
-from .general import Calculator
-
-string_keys = [
-    'define',
-    'integrator',
-    'nsteps',
-    'nstfout',
-    'nstlog',
-    'nstenergy',
-    'energygrps',
-    'nstlist',
-    'ns_type',
-    'pbc',
-    'rlist',
-    'coulombtype',
-    'rcoulomb',
-    'vdwtype',
-    'rvdw',
-    'rvdw_switch',
-    'DispCorr',
-]
-
-class Gromacs(Calculator):
-    """ A calculator using gromacs.org .
-    Initializing variables
-    and preparing gromacs run input file.
-
-    It is very slow to use gromacs this way, the point is use it as
-    MM calculator in QM/MM calculations (ase_qmmm_manyqm.py)
-=======
 
 from ase.calculators.calculator import FileIOCalculator, all_changes
 
 
-def do_clean(name = '#*'):
+def do_clean(name='#*'):
     """ remove files matching wildcards """
     myfiles = glob(name)
     for myfile in myfiles:
@@ -85,35 +52,34 @@
     pdb2gmx, grompp, mdrun, g_energy, g_traj.  These can be given as::
         
         CALC_MM_RELAX = Gromacs()
-        CALC_MM_RELAX.set_own_params_runs('force_field', 'oplsaa')         
->>>>>>> 2c61df73
+        CALC_MM_RELAX.set_own_params_runs('force_field', 'oplsaa')
     """
 
     implemented_properties = ['energy', 'forces']
     command = 'mdrun < PREFIX.files > PREFIX.log'
 
     default_parameters = dict(
-        define = '-DFLEXIBLE',
-        integrator = 'cg',
-        nsteps = '10000',
-        nstfout = '10',
-        nstlog = '10',
-        nstenergy = '10',
-        nstlist = '10',
-        ns_type = 'grid',
-        pbc = 'xyz',
-        rlist = '1.15',
-        coulombtype = 'PME-Switch',
-        rcoulomb = '0.8',
-        vdwtype = 'shift',
-        rvdw = '0.8',
-        rvdw_switch = '0.75',
-        DispCorr = 'Ener')
+        define='-DFLEXIBLE',
+        integrator='cg',
+        nsteps='10000',
+        nstfout='10',
+        nstlog='10',
+        nstenergy='10',
+        nstlist='10',
+        ns_type='grid',
+        pbc='xyz',
+        rlist='1.15',
+        coulombtype='PME-Switch',
+        rcoulomb='0.8',
+        vdwtype='shift',
+        rvdw='0.8',
+        rvdw_switch='0.75',
+        DispCorr='Ener')
 
     def __init__(self, restart=None, ignore_bad_restart_file=False,
                  label='gromacs', atoms=None,
-                 do_qmmm = False, freeze_qm = False, clean=True, 
-                 water_model = 'tip3p', force_field = 'oplsaa',
+                 do_qmmm=False, freeze_qm=False, clean=True,
+                 water_model='tip3p', force_field='oplsaa',
                  **kwargs):
         """Construct GROMACS-calculator object.
 
@@ -146,7 +112,7 @@
         self.force_field = force_field
         self.clean = clean
         self.params_doc = {}
-        #add comments for gromacs input file
+        # add comments for gromacs input file
         self.params_doc['define'] = \
             'flexible/ rigid water'
         self.params_doc['integrator'] = \
@@ -165,7 +131,7 @@
                                   label, atoms, **kwargs)
         self.set(**kwargs)
         # default values for runtime parameters
-        #can be changed by self.set_own_params_runs('key', 'value')
+        # can be changed by self.set_own_params_runs('key', 'value')
         self.params_runs = {}
         self.params_runs['index_filename'] = 'index.ndx'
         self.params_runs['init_structure'] = self.label + '.pdb'
@@ -177,15 +143,15 @@
         self.params_runs['extra_editconf_parameters'] = ' '
         self.params_runs['extra_genbox_parameters'] = ' '
 
-        #these below are required by qm/mm
+        # these below are required by qm/mm
         self.topology_filename = self.label + '.top'
         self.name = 'Gromacs'
 
         # clean up gromacs backups
-        if self.clean: 
+        if self.clean:
             do_clean('gromacs.???')
 
-        #write input files for gromacs program g_energy
+        # write input files for gromacs program g_energy
         self.write_g_energy_files()
 
         # a possible prefix for gromacs programs
@@ -209,44 +175,19 @@
             write a structure file in .g96 format
         """
         from ase.io.gromos import write_gromos
-        #generate structure file in g96 format 
+        # generate structure file in g96 format
         write_gromos(self.label + '.g96', self.atoms)
 
-<<<<<<< HEAD
-    def set(self, **kwargs):
-        """ Setting values for the parameters of the gromacs calculator """
-        for key in kwargs:
-            if key in self.string_params:
-                self.string_params[key] = kwargs[key]
-            else:
-                raise TypeError('Parameter not defined: ' + key)
-
-    def set_init_structure_file(self, init_structure_file):
-        """ change the input structure filename for pdb2gmx"""
-        self.init_structure_file = init_structure_file
-
-    def set_structure_file(self, structure_file):
-        """ change the structure filename (the file that is updated)"""
-        self.structure_file = structure_file
-
-    def set_base_filename(self, base_filename):
-        """ change the common part of the filenames 
-        (except for structure files) """
-        self.base_filename = base_filename
-
-    def set_atoms(self, atoms):
-        self.atoms = atoms.copy()
-=======
     def run_editconf(self):
-        """ run gromacs program editconf, typically to set a simulation box 
+        """ run gromacs program editconf, typically to set a simulation box
         writing to the input structure"""
         command = 'editconf' + ' '
-        os.system(command + \
-                      ' -f ' + self.label + '.g96' + \
-                      ' -o ' + self.label + '.g96' + \
-                      ' ' + \
-                      self.params_runs.get('extra_editconf_parameters') + \
-                      ' > /dev/null 2>&1')        
+        os.system(command +
+                  ' -f ' + self.label + '.g96' +
+                  ' -o ' + self.label + '.g96' +
+                  ' ' +
+                  self.params_runs.get('extra_editconf_parameters') +
+                  ' > /dev/null 2>&1')
 
     def run_genbox(self):
         """Run gromacs program genbox, typically to solvate the system
@@ -265,16 +206,15 @@
                       ' -o ' + self.label + '.g96' + \
                       ' -p ' + self.label + '.top' + \
                       ' ' + self.params_runs.get('extra_genbox_parameters') +\
-                      ' > /dev/null 2>&1')        
->>>>>>> 2c61df73
+                      ' > /dev/null 2>&1')
 
     def run(self):
-        """ runs a gromacs-mdrun with the 
+        """ runs a gromacs-mdrun with the
         current atom-configuration """
         from ase.io.gromos import read_gromos
 
         # clean up gromacs backups
-        if self.clean: 
+        if self.clean:
             do_clean('#*')
 
         command = 'mdrun'
@@ -306,7 +246,7 @@
             and structure file in .g96 format (self.label + '.g96')
         """
         from ase.io.gromos import read_gromos
-        #generate structure and topology files 
+        #generate structure and topology files
         # In case of predefinded topology file this is not done
         command = 'pdb2gmx' + ' '
         os.system(command + \
@@ -342,7 +282,7 @@
             os.remove(self.label + '.tpr')
         except:
             pass
-        command = 'grompp ' 
+        command = 'grompp '
         os.system(command + \
                       ' -f ' + self.label + '.mdp' + \
                       ' -c ' + self.label + '.g96' + \
@@ -360,7 +300,7 @@
 #                      ' > /dev/null 2>&1'
 
     def write_g_energy_files(self):
-        """write input files for gromacs force and energy calculations 
+        """write input files for gromacs force and energy calculations
         for gromacs program g_energy"""
         filename = 'inputGenergy.txt'
         output = open(filename, 'w')
@@ -369,21 +309,12 @@
         output.write('   \n')
         output.close()
 
-<<<<<<< HEAD
-    def get_command(self):
-        """Return command string for gromacs mdrun.  """
-        command = None
-        if 'GMXCMD' in os.environ:
-            command = self.prefix + os.environ['GMXCMD'] + self.postfix
-        return command
-=======
         filename = 'inputGtraj.txt'
         output = open(filename, 'w')
         output.write('System  \n')
         output.write('   \n')
         output.write('   \n')
         output.close()
->>>>>>> 2c61df73
 
     def set_own_params(self, key, value, docstring=""):
         """Set own gromacs parameter with doc strings."""
@@ -391,7 +322,7 @@
         self.params_doc[key] = docstring
 
     def set_own_params_runs(self, key, value):
-        """Set own gromacs parameter for program parameters 
+        """Set own gromacs parameter for program parameters
         Add spaces to avoid errors """
         self.params_runs[key] = ' ' + value + ' '
 
@@ -416,12 +347,12 @@
                             % (key, val, ';' + docstring))
         myfile.close()
         if self.freeze_qm:
-            self.add_freeze_group()        
+            self.add_freeze_group()
 
     def update(self, atoms):
         """ set atoms and do the calculation """
         from ase.io.gromos import write_gromos
-        # performs an update of the atoms 
+        # performs an update of the atoms
         self.atoms = atoms.copy()
         #must be g96 format for accuracy, alternatively binary formats
         write_gromos(self.label + '.g96', atoms)
@@ -430,9 +361,9 @@
 
     def calculate(self, atoms=None, properties=['energy', 'forces'],
                   system_changes=all_changes):
-        """ runs a gromacs-mdrun and 
+        """ runs a gromacs-mdrun and
         gets energy and forces
-        rest below is to make gromacs calculator 
+        rest below is to make gromacs calculator
         compactible with ase-Calculator class
 
         atoms: Atoms object
@@ -448,7 +379,7 @@
         """
         from ase import units
 
-        self.run()        
+        self.run()
         if self.clean:
             do_clean('#*')
         # get energy
@@ -467,9 +398,9 @@
         line = open('tmp_ene.del', 'r').readline()
         energy = float(line.split()[1])
         #We go for ASE units !
-        #self.energy = energy * units.kJ / units.mol 
+        #self.energy = energy * units.kJ / units.mol
         self.results['energy'] = energy * units.kJ / units.mol
-        # energies are about 100 times bigger in Gromacs units 
+        # energies are about 100 times bigger in Gromacs units
         # when compared to ase units
 
         #get forces
@@ -498,12 +429,12 @@
         #self.forces = np.array(forces)
 
     def add_freeze_group(self):
-        """ 
+        """
         Add freeze group (all qm atoms) to the gromacs index file
         and modify the 'self.base_filename'.mdp file to adopt for freeze group.
         The qm regions are read from the file index.ndx
 
-        This is usefull if one makes many moves in MM 
+        This is usefull if one makes many moves in MM
         and then only a few with both qm and mm moving.
 
         qse-qm/mm indexing starts from 0
@@ -544,6 +475,6 @@
     def get_command(self):
         """Return command string for gromacs mdrun.  """
         command = None
-        if os.environ.has_key('GMXCMD'):
+        if 'GMXCMD' in os.environ:
             command = self.prefix + os.environ['GMXCMD'] + self.postfix
         return command