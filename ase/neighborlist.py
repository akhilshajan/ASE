import numpy as np
import itertools
from scipy import sparse as sp
from scipy.spatial import cKDTree

from ase.data import atomic_numbers, covalent_radii
<<<<<<< HEAD
from ase.geometry import complete_cell
from ase.geometry import find_mic
=======
from ase.geometry import complete_cell, find_mic, wrap_positions
from ase.geometry import minkowski_reduce
from ase.cell import Cell
>>>>>>> 069b2aa0


def natural_cutoffs(atoms, mult=1, **kwargs):
    """Generate a radial cutoff for every atom based on covalent radii.

    The covalent radii are a reasonable cutoff estimation for bonds in
    many applications such as neighborlists, so function generates an
    atoms length list of radii based on this idea.

    * atoms: An atoms object
    * mult: A multiplier for all cutoffs, useful for coarse grained adjustment
    * kwargs: Symbol of the atom and its corresponding cutoff, used to override the covalent radii
    """
    return [kwargs.get(atom.symbol, covalent_radii[atom.number] * mult)
            for atom in atoms]


def build_neighbor_list(atoms, cutoffs=None, **kwargs):
    """Automatically build and update a NeighborList.

    Parameters:

    atoms : :class:`~ase.Atoms` object
        Atoms to build Neighborlist for.
    cutoffs: list of floats
        Radii for each atom. If not given it will be produced by calling :func:`ase.neighborlist.natural_cutoffs`
    kwargs: arbitrary number of options
        Will be passed to the constructor of :class:`~ase.neighborlist.NeighborList`

    Returns:

    return: :class:`~ase.neighborlist.NeighborList`
        A :class:`~ase.neighborlist.NeighborList` instance (updated).
    """
    if cutoffs is None:
        cutoffs = natural_cutoffs(atoms)

    nl = NeighborList(cutoffs, **kwargs)
    nl.update(atoms)

    return nl


def get_distance_matrix(graph, limit=3):
    """Get Distance Matrix from a Graph.

    Parameters:

    graph: array, matrix or sparse matrix, 2 dimensions (N, N)
        Graph representation of the connectivity. See `scipy doc <https://docs.scipy.org/doc/scipy/reference/generated/scipy.sparse.csgraph.dijkstra.html#scipy.sparse.csgraph.dijkstra>`_
        for reference.
    limit: integer
        Maximum number of steps to analyze. For most molecular information,
        three should be enough.

    Returns:

    return: scipy.sparse.csr_matrix, shape (N, N)
        A scipy.sparse.csr_matrix. All elements that are not connected within
        *limit* steps are set to zero.

    This is a potential memory bottleneck, as csgraph.dijkstra produces a
    dense output matrix. Here we replace all np.inf values with 0 and
    transform back to csr_matrix.
    Why not dok_matrix like the connectivity-matrix? Because row-picking
    is most likely and this is super fast with csr.
    """
    mat = sp.csgraph.dijkstra(graph, directed=False, limit=limit)
    mat[mat == np.inf] = 0
    return sp.csr_matrix(mat, dtype=np.int8)

def get_distance_indices(distanceMatrix, distance):
    """Get indices for each node that are distance or less away.

    Parameters:

    distanceMatrix: any one of scipy.sparse matrices (NxN)
        Matrix containing distance information of atoms. Get it e.g. with
        :func:`~ase.neighborlist.get_distance_matrix`
    distance: integer
        Number of steps to allow.

    Returns:

    return: list of length N
        A list of length N. return[i] has all indices that are connected to item i.

    The distance matrix only contains shortest paths, so when looking for
    distances longer than one, we need to add the lower values for cases
    where atoms are connected via a shorter path too.
    """
    shape = distanceMatrix.get_shape()
    indices = []
    #iterate over rows
    for i in range(shape[0]):
        row = distanceMatrix.getrow(i)[0]
        #find all non-zero
        found = sp.find(row)
        #screen for smaller or equal distance
        equal = np.where( found[-1] <= distance )[0]
        #found[1] contains the indexes
        indices.append([ found[1][x] for x in equal ])
    return indices



def mic(dr, cell, pbc=True):
    """
    Apply minimum image convention to an array of distance vectors.

    Parameters:

    dr : array_like
        Array of distance vectors.
    cell : array_like
        Simulation cell.
    pbc : array_like, optional
        Periodic boundary conditions in x-, y- and z-direction. Default is to
        assume periodic boundaries in all directions.

    Returns:

    dr : array
        Array of distance vectors, wrapped according to the minimum image
        convention.
    """
    dr, _ = find_mic(dr, cell, pbc)
    return dr


def primitive_neighbor_list(quantities, pbc, cell, positions, cutoff,
                            numbers=None, self_interaction=False,
                            use_scaled_positions=False, max_nbins=1e6):
    """Compute a neighbor list for an atomic configuration.

    Atoms outside periodic boundaries are mapped into the box. Atoms
    outside nonperiodic boundaries are included in the neighbor list
    but complexity of neighbor list search for those can become n^2.

    The neighbor list is sorted by first atom index 'i', but not by second
    atom index 'j'.

    Parameters:

    quantities: str
        Quantities to compute by the neighbor list algorithm. Each character
        in this string defines a quantity. They are returned in a tuple of
        the same order. Possible quantities are

            * 'i' : first atom index
            * 'j' : second atom index
            * 'd' : absolute distance
            * 'D' : distance vector
            * 'S' : shift vector (number of cell boundaries crossed by the bond
              between atom i and j). With the shift vector S, the
              distances D between atoms can be computed from:
              D = positions[j]-positions[i]+S.dot(cell)
    pbc: array_like
        3-tuple indicating giving periodic boundaries in the three Cartesian
        directions.
    cell: 3x3 matrix
        Unit cell vectors.
    positions: list of xyz-positions
        Atomic positions.  Anything that can be converted to an ndarray of
        shape (n, 3) will do: [(x1,y1,z1), (x2,y2,z2), ...]. If
        use_scaled_positions is set to true, this must be scaled positions.
    cutoff: float or dict
        Cutoff for neighbor search. It can be:

            * A single float: This is a global cutoff for all elements.
            * A dictionary: This specifies cutoff values for element
              pairs. Specification accepts element numbers of symbols.
              Example: {(1, 6): 1.1, (1, 1): 1.0, ('C', 'C'): 1.85}
            * A list/array with a per atom value: This specifies the radius of
              an atomic sphere for each atoms. If spheres overlap, atoms are
              within each others neighborhood. See :func:`~ase.neighborlist.natural_cutoffs`
              for an example on how to get such a list.
    self_interaction: bool
        Return the atom itself as its own neighbor if set to true.
        Default: False
    use_scaled_positions: bool
        If set to true, positions are expected to be scaled positions.
    max_nbins: int
        Maximum number of bins used in neighbor search. This is used to limit
        the maximum amount of memory required by the neighbor list.

    Returns:

    i, j, ... : array
        Tuple with arrays for each quantity specified above. Indices in `i`
        are returned in ascending order 0..len(a)-1, but the order of (i,j)
        pairs is not guaranteed.

    """

    # Naming conventions: Suffixes indicate the dimension of an array. The
    # following convention is used here:
    #     c: Cartesian index, can have values 0, 1, 2
    #     i: Global atom index, can have values 0..len(a)-1
    #     xyz: Bin index, three values identifying x-, y- and z-component of a
    #          spatial bin that is used to make neighbor search O(n)
    #     b: Linearized version of the 'xyz' bin index
    #     a: Bin-local atom index, i.e. index identifying an atom *within* a
    #        bin
    #     p: Pair index, can have value 0 or 1
    #     n: (Linear) neighbor index

    # Return empty neighbor list if no atoms are passed here
    if len(positions) == 0:
        empty_types = dict(i=(np.int, (0, )),
                           j=(np.int, (0, )),
                           D=(np.float, (0, 3)),
                           d=(np.float, (0, )),
                           S=(np.int, (0, 3)))
        retvals = []
        for i in quantities:
            dtype, shape = empty_types[i]
            retvals += [np.array([], dtype=dtype).reshape(shape)]
        if len(retvals) == 1:
            return retvals[0]
        else:
            return tuple(retvals)

    # Compute reciprocal lattice vectors.
    b1_c, b2_c, b3_c = np.linalg.pinv(cell).T

    # Compute distances of cell faces.
    l1 = np.linalg.norm(b1_c)
    l2 = np.linalg.norm(b2_c)
    l3 = np.linalg.norm(b3_c)
    face_dist_c = np.array([1 / l1 if l1 > 0 else 1,
                            1 / l2 if l2 > 0 else 1,
                            1 / l3 if l3 > 0 else 1])

    if isinstance(cutoff, dict):
        max_cutoff = max(cutoff.values())
    else:
        if np.isscalar(cutoff):
            max_cutoff = cutoff
        else:
            cutoff = np.asarray(cutoff)
            max_cutoff = 2*np.max(cutoff)

    # We use a minimum bin size of 3 A
    bin_size = max(max_cutoff, 3)
    # Compute number of bins such that a sphere of radius cutoff fit into eight
    # neighboring bins.
    nbins_c = np.maximum((face_dist_c / bin_size).astype(int), [1, 1, 1])
    nbins = np.prod(nbins_c)
    # Make sure we limit the amount of memory used by the explicit bins.
    while nbins > max_nbins:
        nbins_c = np.maximum(nbins_c // 2, [1, 1, 1])
        nbins = np.prod(nbins_c)

    # Compute over how many bins we need to loop in the neighbor list search.
    neigh_search_x, neigh_search_y, neigh_search_z = \
        np.ceil(bin_size * nbins_c / face_dist_c).astype(int)

    # Sort atoms into bins.
    if use_scaled_positions:
        scaled_positions_ic = positions
        positions = np.dot(scaled_positions_ic, cell)
    else:
        scaled_positions_ic = np.linalg.solve(complete_cell(cell).T,
                                              positions.T).T
    bin_index_ic = np.floor(scaled_positions_ic*nbins_c).astype(int)
    cell_shift_ic = np.zeros_like(bin_index_ic)

    for c in range(3):
        if pbc[c]:
            # (Note: np.divmod does not exist in older numpies)
            cell_shift_ic[:, c], bin_index_ic[:, c] = \
                divmod(bin_index_ic[:, c], nbins_c[c])
        else:
            bin_index_ic[:, c] = np.clip(bin_index_ic[:, c], 0, nbins_c[c]-1)

    # Convert Cartesian bin index to unique scalar bin index.
    bin_index_i = (bin_index_ic[:, 0] +
                   nbins_c[0] * (bin_index_ic[:, 1] +
                                 nbins_c[1] * bin_index_ic[:, 2]))

    # atom_i contains atom index in new sort order.
    atom_i = np.argsort(bin_index_i)
    bin_index_i = bin_index_i[atom_i]

    # Find max number of atoms per bin
    max_natoms_per_bin = np.bincount(bin_index_i).max()

    # Sort atoms into bins: atoms_in_bin_ba contains for each bin (identified
    # by its scalar bin index) a list of atoms inside that bin. This list is
    # homogeneous, i.e. has the same size *max_natoms_per_bin* for all bins.
    # The list is padded with -1 values.
    atoms_in_bin_ba = -np.ones([nbins, max_natoms_per_bin], dtype=int)
    for i in range(max_natoms_per_bin):
        # Create a mask array that identifies the first atom of each bin.
        mask = np.append([True], bin_index_i[:-1] != bin_index_i[1:])
        # Assign all first atoms.
        atoms_in_bin_ba[bin_index_i[mask], i] = atom_i[mask]

        # Remove atoms that we just sorted into atoms_in_bin_ba. The next
        # "first" atom will be the second and so on.
        mask = np.logical_not(mask)
        atom_i = atom_i[mask]
        bin_index_i = bin_index_i[mask]

    # Make sure that all atoms have been sorted into bins.
    assert len(atom_i) == 0
    assert len(bin_index_i) == 0

    # Now we construct neighbor pairs by pairing up all atoms within a bin or
    # between bin and neighboring bin. atom_pairs_pn is a helper buffer that
    # contains all potential pairs of atoms between two bins, i.e. it is a list
    # of length max_natoms_per_bin**2.
    atom_pairs_pn = np.indices((max_natoms_per_bin, max_natoms_per_bin),
                               dtype=int)
    atom_pairs_pn = atom_pairs_pn.reshape(2, -1)

    # Initialized empty neighbor list buffers.
    first_at_neightuple_nn = []
    secnd_at_neightuple_nn = []
    cell_shift_vector_x_n = []
    cell_shift_vector_y_n = []
    cell_shift_vector_z_n = []

    # This is the main neighbor list search. We loop over neighboring bins and
    # then construct all possible pairs of atoms between two bins, assuming
    # that each bin contains exactly max_natoms_per_bin atoms. We then throw
    # out pairs involving pad atoms with atom index -1 below.
    binz_xyz, biny_xyz, binx_xyz = np.meshgrid(np.arange(nbins_c[2]),
                                               np.arange(nbins_c[1]),
                                               np.arange(nbins_c[0]),
                                               indexing='ij')
    # The memory layout of binx_xyz, biny_xyz, binz_xyz is such that computing
    # the respective bin index leads to a linearly increasing consecutive list.
    # The following assert statement succeeds:
    #     b_b = (binx_xyz + nbins_c[0] * (biny_xyz + nbins_c[1] *
    #                                     binz_xyz)).ravel()
    #     assert (b_b == np.arange(np.prod(nbins_c))).all()

    # First atoms in pair.
    _first_at_neightuple_n = atoms_in_bin_ba[:, atom_pairs_pn[0]]
    for dz in range(-neigh_search_z, neigh_search_z+1):
        for dy in range(-neigh_search_y, neigh_search_y+1):
            for dx in range(-neigh_search_x, neigh_search_x+1):
                # Bin index of neighboring bin and shift vector.
                shiftx_xyz, neighbinx_xyz = divmod(binx_xyz + dx, nbins_c[0])
                shifty_xyz, neighbiny_xyz = divmod(biny_xyz + dy, nbins_c[1])
                shiftz_xyz, neighbinz_xyz = divmod(binz_xyz + dz, nbins_c[2])
                neighbin_b = (neighbinx_xyz + nbins_c[0] *
                              (neighbiny_xyz + nbins_c[1] * neighbinz_xyz)
                              ).ravel()

                # Second atom in pair.
                _secnd_at_neightuple_n = \
                    atoms_in_bin_ba[neighbin_b][:, atom_pairs_pn[1]]

                # Shift vectors.
                _cell_shift_vector_x_n = \
                    np.resize(shiftx_xyz.reshape(-1, 1),
                              (max_natoms_per_bin**2, shiftx_xyz.size)).T
                _cell_shift_vector_y_n = \
                    np.resize(shifty_xyz.reshape(-1, 1),
                              (max_natoms_per_bin**2, shifty_xyz.size)).T
                _cell_shift_vector_z_n = \
                    np.resize(shiftz_xyz.reshape(-1, 1),
                              (max_natoms_per_bin**2, shiftz_xyz.size)).T

                # We have created too many pairs because we assumed each bin
                # has exactly max_natoms_per_bin atoms. Remove all surperfluous
                # pairs. Those are pairs that involve an atom with index -1.
                mask = np.logical_and(_first_at_neightuple_n != -1,
                                      _secnd_at_neightuple_n != -1)
                if mask.sum() > 0:
                    first_at_neightuple_nn += [_first_at_neightuple_n[mask]]
                    secnd_at_neightuple_nn += [_secnd_at_neightuple_n[mask]]
                    cell_shift_vector_x_n += [_cell_shift_vector_x_n[mask]]
                    cell_shift_vector_y_n += [_cell_shift_vector_y_n[mask]]
                    cell_shift_vector_z_n += [_cell_shift_vector_z_n[mask]]

    # Flatten overall neighbor list.
    first_at_neightuple_n = np.concatenate(first_at_neightuple_nn)
    secnd_at_neightuple_n = np.concatenate(secnd_at_neightuple_nn)
    cell_shift_vector_n = np.transpose([np.concatenate(cell_shift_vector_x_n),
                                        np.concatenate(cell_shift_vector_y_n),
                                        np.concatenate(cell_shift_vector_z_n)])

    # Add global cell shift to shift vectors
    cell_shift_vector_n += cell_shift_ic[first_at_neightuple_n] - \
        cell_shift_ic[secnd_at_neightuple_n]

    # Remove all self-pairs that do not cross the cell boundary.
    if not self_interaction:
        m = np.logical_not(np.logical_and(
            first_at_neightuple_n == secnd_at_neightuple_n,
            (cell_shift_vector_n == 0).all(axis=1)))
        first_at_neightuple_n = first_at_neightuple_n[m]
        secnd_at_neightuple_n = secnd_at_neightuple_n[m]
        cell_shift_vector_n = cell_shift_vector_n[m]

    # For nonperiodic directions, remove any bonds that cross the domain
    # boundary.
    for c in range(3):
        if not pbc[c]:
            m = cell_shift_vector_n[:, c] == 0
            first_at_neightuple_n = first_at_neightuple_n[m]
            secnd_at_neightuple_n = secnd_at_neightuple_n[m]
            cell_shift_vector_n = cell_shift_vector_n[m]

    # Sort neighbor list.
    i = np.argsort(first_at_neightuple_n)
    first_at_neightuple_n = first_at_neightuple_n[i]
    secnd_at_neightuple_n = secnd_at_neightuple_n[i]
    cell_shift_vector_n = cell_shift_vector_n[i]

    # Compute distance vectors.
    distance_vector_nc = positions[secnd_at_neightuple_n] - \
        positions[first_at_neightuple_n] + \
        cell_shift_vector_n.dot(cell)
    abs_distance_vector_n = \
        np.sqrt(np.sum(distance_vector_nc*distance_vector_nc, axis=1))

    # We have still created too many pairs. Only keep those with distance
    # smaller than max_cutoff.
    mask = abs_distance_vector_n < max_cutoff
    first_at_neightuple_n = first_at_neightuple_n[mask]
    secnd_at_neightuple_n = secnd_at_neightuple_n[mask]
    cell_shift_vector_n = cell_shift_vector_n[mask]
    distance_vector_nc = distance_vector_nc[mask]
    abs_distance_vector_n = abs_distance_vector_n[mask]

    if isinstance(cutoff, dict) and numbers is not None:
        # If cutoff is a dictionary, then the cutoff radii are specified per
        # element pair. We now have a list up to maximum cutoff.
        per_pair_cutoff_n = np.zeros_like(abs_distance_vector_n)
        for (atomic_number1, atomic_number2), c in cutoff.items():
            try:
                atomic_number1 = atomic_numbers[atomic_number1]
            except KeyError:
                pass
            try:
                atomic_number2 = atomic_numbers[atomic_number2]
            except KeyError:
                pass
            if atomic_number1 == atomic_number2:
                mask = np.logical_and(
                    numbers[first_at_neightuple_n] == atomic_number1,
                    numbers[secnd_at_neightuple_n] == atomic_number2)
            else:
                mask = np.logical_or(
                    np.logical_and(
                        numbers[first_at_neightuple_n] == atomic_number1,
                        numbers[secnd_at_neightuple_n] == atomic_number2),
                    np.logical_and(
                        numbers[first_at_neightuple_n] == atomic_number2,
                        numbers[secnd_at_neightuple_n] == atomic_number1))
            per_pair_cutoff_n[mask] = c
        mask = abs_distance_vector_n < per_pair_cutoff_n
        first_at_neightuple_n = first_at_neightuple_n[mask]
        secnd_at_neightuple_n = secnd_at_neightuple_n[mask]
        cell_shift_vector_n = cell_shift_vector_n[mask]
        distance_vector_nc = distance_vector_nc[mask]
        abs_distance_vector_n = abs_distance_vector_n[mask]
    elif not np.isscalar(cutoff):
        # If cutoff is neither a dictionary nor a scalar, then we assume it is
        # a list or numpy array that contains atomic radii. Atoms are neighbors
        # if their radii overlap.
        mask = abs_distance_vector_n < \
            cutoff[first_at_neightuple_n] + cutoff[secnd_at_neightuple_n]
        first_at_neightuple_n = first_at_neightuple_n[mask]
        secnd_at_neightuple_n = secnd_at_neightuple_n[mask]
        cell_shift_vector_n = cell_shift_vector_n[mask]
        distance_vector_nc = distance_vector_nc[mask]
        abs_distance_vector_n = abs_distance_vector_n[mask]

    # Assemble return tuple.
    retvals = []
    for q in quantities:
        if q == 'i':
            retvals += [first_at_neightuple_n]
        elif q == 'j':
            retvals += [secnd_at_neightuple_n]
        elif q == 'D':
            retvals += [distance_vector_nc]
        elif q == 'd':
            retvals += [abs_distance_vector_n]
        elif q == 'S':
            retvals += [cell_shift_vector_n]
        else:
            raise ValueError('Unsupported quantity specified.')
    if len(retvals) == 1:
        return retvals[0]
    else:
        return tuple(retvals)


def neighbor_list(quantities, a, cutoff, self_interaction=False,
                  max_nbins=1e6):
    """Compute a neighbor list for an atomic configuration.

    Atoms outside periodic boundaries are mapped into the box. Atoms
    outside nonperiodic boundaries are included in the neighbor list
    but complexity of neighbor list search for those can become n^2.

    The neighbor list is sorted by first atom index 'i', but not by second
    atom index 'j'.

    Parameters:

    quantities: str
        Quantities to compute by the neighbor list algorithm. Each character
        in this string defines a quantity. They are returned in a tuple of
        the same order. Possible quantities are:

           * 'i' : first atom index
           * 'j' : second atom index
           * 'd' : absolute distance
           * 'D' : distance vector
           * 'S' : shift vector (number of cell boundaries crossed by the bond
             between atom i and j). With the shift vector S, the
             distances D between atoms can be computed from:
             D = a.positions[j]-a.positions[i]+S.dot(a.cell)
    a: :class:`ase.Atoms`
        Atomic configuration.
    cutoff: float or dict
        Cutoff for neighbor search. It can be:

            * A single float: This is a global cutoff for all elements.
            * A dictionary: This specifies cutoff values for element
              pairs. Specification accepts element numbers of symbols.
              Example: {(1, 6): 1.1, (1, 1): 1.0, ('C', 'C'): 1.85}
            * A list/array with a per atom value: This specifies the radius of
              an atomic sphere for each atoms. If spheres overlap, atoms are
              within each others neighborhood. See :func:`~ase.neighborlist.natural_cutoffs`
              for an example on how to get such a list.

    self_interaction: bool
        Return the atom itself as its own neighbor if set to true.
        Default: False
    max_nbins: int
        Maximum number of bins used in neighbor search. This is used to limit
        the maximum amount of memory required by the neighbor list.

    Returns:

    i, j, ...: array
        Tuple with arrays for each quantity specified above. Indices in `i`
        are returned in ascending order 0..len(a), but the order of (i,j)
        pairs is not guaranteed.

    Examples:

    Examples assume Atoms object *a* and numpy imported as *np*.

    1. Coordination counting::

        i = neighbor_list('i', a, 1.85)
        coord = np.bincount(i)

    2. Coordination counting with different cutoffs for each pair of species::

        i = neighbor_list('i', a,
                          {('H', 'H'): 1.1, ('C', 'H'): 1.3, ('C', 'C'): 1.85})
        coord = np.bincount(i)

    3. Pair distribution function::

        d = neighbor_list('d', a, 10.00)
        h, bin_edges = np.histogram(d, bins=100)
        pdf = h/(4*np.pi/3*(bin_edges[1:]**3 - bin_edges[:-1]**3)) * a.get_volume()/len(a)

    4. Pair potential::

        i, j, d, D = neighbor_list('ijdD', a, 5.0)
        energy = (-C/d**6).sum()
        pair_forces = (6*C/d**5  * (D/d).T).T
        forces_x = np.bincount(j, weights=pair_forces[:, 0], minlength=len(a)) - \
                   np.bincount(i, weights=pair_forces[:, 0], minlength=len(a))
        forces_y = np.bincount(j, weights=pair_forces[:, 1], minlength=len(a)) - \
                   np.bincount(i, weights=pair_forces[:, 1], minlength=len(a))
        forces_z = np.bincount(j, weights=pair_forces[:, 2], minlength=len(a)) - \
                   np.bincount(i, weights=pair_forces[:, 2], minlength=len(a))

    5. Dynamical matrix for a pair potential stored in a block sparse format::

        from scipy.sparse import bsr_matrix
        i, j, dr, abs_dr = neighbor_list('ijDd', atoms)
        energy = (dr.T / abs_dr).T
        dynmat = -(dde * (energy.reshape(-1, 3, 1) * energy.reshape(-1, 1, 3)).T).T \
                 -(de / abs_dr * (np.eye(3, dtype=energy.dtype) - \
                   (energy.reshape(-1, 3, 1) * energy.reshape(-1, 1, 3))).T).T
        dynmat_bsr = bsr_matrix((dynmat, j, first_i), shape=(3*len(a), 3*len(a)))

        dynmat_diag = np.empty((len(a), 3, 3))
        for x in range(3):
            for y in range(3):
                dynmat_diag[:, x, y] = -np.bincount(i, weights=dynmat[:, x, y])

        dynmat_bsr += bsr_matrix((dynmat_diag, np.arange(len(a)),
                                  np.arange(len(a) + 1)),
                                 shape=(3 * len(a), 3 * len(a)))

    """
    return primitive_neighbor_list(quantities, a.pbc,
                                   a.get_cell(complete=True),
                                   a.positions, cutoff, numbers=a.numbers,
                                   self_interaction=self_interaction,
                                   max_nbins=max_nbins)


def first_neighbors(natoms, first_atom):
    """
    Compute an index array pointing to the ranges within the neighbor list that
    contain the neighbors for a certain atom.

    Parameters:

    natoms : int
        Total number of atom.
    first_atom : array_like
        Array containing the first atom 'i' of the neighbor tuple returned
        by the neighbor list.

    Returns:

    seed : array
        Array containing pointers to the start and end location of the
        neighbors of a certain atom. Neighbors of atom k have indices from s[k]
        to s[k+1]-1.
    """
    if len(first_atom) == 0:
        return np.zeros(natoms+1, dtype=int)
    # Create a seed array (which is returned by this function) populated with
    # -1.
    seed = -np.ones(natoms+1, dtype=int)

    first_atom = np.asarray(first_atom)

    # Mask array contains all position where the number in the (sorted) array
    # with first atoms (in the neighbor pair) changes.
    mask = first_atom[:-1] != first_atom[1:]

    # Seed array needs to start at 0
    seed[first_atom[0]] = 0
    # Seed array needs to stop at the length of the neighbor list
    seed[-1] = len(first_atom)
    # Populate all intermediate seed with the index of where the mask array is
    # true, i.e. the index where the first_atom array changes.
    seed[first_atom[1:][mask]] = (np.arange(len(mask))+1)[mask]

    # Now fill all remaining -1 value with the value in the seed array right
    # behind them. (There are no neighbor so seed[i] and seed[i+1] must point)
    # to the same index.
    mask = seed == -1
    while mask.any():
        seed[mask] = seed[np.arange(natoms+1)[mask]+1]
        mask = seed == -1
    return seed

def get_connectivity_matrix(nl, sparse=True):
    """Return connectivity matrix for a given NeighborList (dtype=numpy.int8).

    A matrix of shape (nAtoms, nAtoms) will be returned.
    Connected atoms i and j will have matrix[i,j] == 1, unconnected
    matrix[i,j] == 0. If bothways=True the matrix will be symmetric,
    otherwise not!

    If *sparse* is True, a scipy csr matrix is returned.
    If *sparse* is False, a numpy matrix is returned.

    Note that the old and new neighborlists might give different results
    for periodic systems if bothways=False.

    Example:

    Determine which molecule in a system atom 1 belongs to.

    >>> from ase import neighborlist
    >>> from ase.build import molecule
    >>> from scipy import sparse
    >>> mol = molecule('CH3CH2OH')
    >>> cutOff = neighborlist.natural_cutoffs(mol)
    >>> neighborList = neighborlist.NeighborList(cutOff, self_interaction=False, bothways=True)
    >>> neighborList.update(mol)
    >>> matrix = neighborList.get_connectivity_matrix()
    >>> #or: matrix = neighborlist.get_connectivity_matrix(neighborList.nl)
    >>> n_components, component_list = sparse.csgraph.connected_components(matrix)
    >>> idx = 1
    >>> molIdx = component_list[idx]
    >>> print("There are {} molecules in the system".format(n_components))
    >>> print("Atom {} is part of molecule {}".format(idx, molIdx))
    >>> molIdxs = [ i for i in range(len(component_list)) if component_list[i] == molIdx ]
    >>> print("The following atoms are part of molecule {}: {}".format(molIdx, molIdxs))
    """

    nAtoms = len(nl.cutoffs)

    if nl.nupdates <= 0:
        raise RuntimeError('Must call update(atoms) on your neighborlist first!')

    if sparse:
        matrix = sp.dok_matrix((nAtoms, nAtoms), dtype=np.int8)
    else:
        matrix = np.zeros((nAtoms, nAtoms), dtype=np.int8)

    for i in range(nAtoms):
        for idx in nl.get_neighbors(i)[0]:
            matrix[i, idx] = 1

    return matrix


class NewPrimitiveNeighborList:
    """Neighbor list object. Wrapper around neighbor_list and first_neighbors.

    cutoffs: list of float
        List of cutoff radii - one for each atom. If the spheres (defined by
        their cutoff radii) of two atoms overlap, they will be counted as
        neighbors.
    skin: float
        If no atom has moved more than the skin-distance since the
        last call to the :meth:`~ase.neighborlist.NewPrimitiveNeighborList.update()`
        method, then the neighbor list can be reused. This will save
        some expensive rebuilds of the list, but extra neighbors outside
        the cutoff will be returned.
    sorted: bool
        Sort neighbor list.
    self_interaction: bool
        Should an atom return itself as a neighbor?
    bothways: bool
        Return all neighbors.  Default is to return only "half" of
        the neighbors.

    Example::

      nl = NeighborList([2.3, 1.7])
      nl.update(atoms)
      indices, offsets = nl.get_neighbors(0)
    """

    def __init__(self, cutoffs, skin=0.3, sorted=False, self_interaction=True,
                 bothways=False, use_scaled_positions=False):
        self.cutoffs = np.asarray(cutoffs) + skin
        self.skin = skin
        self.sorted = sorted
        self.self_interaction = self_interaction
        self.bothways = bothways
        self.nupdates = 0
        self.use_scaled_positions = use_scaled_positions
        self.nneighbors = 0
        self.npbcneighbors = 0

    def update(self,  pbc, cell, positions, numbers=None):
        """Make sure the list is up to date."""

        if self.nupdates == 0:
            self.build(pbc, cell, positions, numbers=numbers)
            return True

        if ((self.pbc != pbc).any() or (self.cell != cell).any() or
            ((self.positions - positions)**2).sum(1).max() > self.skin**2):
            self.build(pbc, cell, positions, numbers=numbers)
            return True

        return False

    def build(self, pbc, cell, positions, numbers=None):
        """Build the list.
        """
        self.pbc = np.array(pbc, copy=True)
        self.cell = np.array(cell, copy=True)
        self.positions = np.array(positions, copy=True)

        self.pair_first, self.pair_second, self.offset_vec = \
            primitive_neighbor_list(
                'ijS', pbc, cell, positions, self.cutoffs, numbers=numbers,
                self_interaction=self.self_interaction,
                use_scaled_positions=self.use_scaled_positions)

        if len(positions) > 0 and not self.bothways:
            mask = np.logical_or(
                np.logical_and(
                    self.pair_first <= self.pair_second,
                    (self.offset_vec == 0).all(axis=1)
                    ),
                np.logical_or(
                    self.offset_vec[:, 0] > 0,
                    np.logical_and(
                        self.offset_vec[:, 0] == 0,
                        np.logical_or(
                            self.offset_vec[:, 1] > 0,
                            np.logical_and(
                                self.offset_vec[:, 1] == 0,
                                self.offset_vec[:, 2] > 0)
                            )
                        )
                    )
                )
            self.pair_first = self.pair_first[mask]
            self.pair_second = self.pair_second[mask]
            self.offset_vec = self.offset_vec[mask]

        if len(positions) > 0 and self.sorted:
            mask = np.argsort(self.pair_first * len(self.pair_first) +
                              self.pair_second)
            self.pair_first = self.pair_first[mask]
            self.pair_second = self.pair_second[mask]
            self.offset_vec = self.offset_vec[mask]

        # Compute the index array point to the first neighbor
        self.first_neigh = first_neighbors(len(positions), self.pair_first)

        self.nupdates += 1

    def get_neighbors(self, a):
        """Return neighbors of atom number a.

        A list of indices and offsets to neighboring atoms is
        returned.  The positions of the neighbor atoms can be
        calculated like this:

        >>>  indices, offsets = nl.get_neighbors(42)
        >>>  for i, offset in zip(indices, offsets):
        >>>      print(atoms.positions[i] + dot(offset, atoms.get_cell()))

        Notice that if get_neighbors(a) gives atom b as a neighbor,
        then get_neighbors(b) will not return a as a neighbor - unless
        bothways=True was used."""

        return (self.pair_second[self.first_neigh[a]:self.first_neigh[a+1]],
                self.offset_vec[self.first_neigh[a]:self.first_neigh[a+1]])


class PrimitiveNeighborList:
    """Neighbor list that works without Atoms objects.

    This is less fancy, but can be used to avoid conversions between
    scaled and non-scaled coordinates which may affect cell offsets
    through rounding errors.
    """
    def __init__(self, cutoffs, skin=0.3, sorted=False, self_interaction=True,
                 bothways=False, use_scaled_positions=False):
        self.cutoffs = np.asarray(cutoffs) + skin
        self.skin = skin
        self.sorted = sorted
        self.self_interaction = self_interaction
        self.bothways = bothways
        self.nupdates = 0
        self.use_scaled_positions = use_scaled_positions
        self.nneighbors = 0
        self.npbcneighbors = 0

    def update(self, pbc, cell, coordinates):
        """Make sure the list is up to date."""

        if self.nupdates == 0:
            self.build(pbc, cell, coordinates)
            return True

        if ((self.pbc != pbc).any() or (self.cell != cell).any() or
            ((self.coordinates - coordinates)**2).sum(1).max() > self.skin**2):
            self.build(pbc, cell, coordinates)
            return True

        return False

    def build(self, pbc, cell, coordinates):
        """Build the list.

        Coordinates are taken to be scaled or not according
        to self.use_scaled_positions.
        """
        self.pbc = pbc = np.array(pbc, copy=True)
        self.cell = cell = Cell(cell)
        self.coordinates = coordinates = np.array(coordinates, copy=True)

        if len(self.cutoffs) != len(coordinates):
            raise ValueError('Wrong number of cutoff radii: {0} != {1}'
                             .format(len(self.cutoffs), len(coordinates)))

        if len(self.cutoffs) > 0:
            rcmax = self.cutoffs.max()
        else:
            rcmax = 0.0

        if self.use_scaled_positions:
            positions0 = cell.cartesian_positions(coordinates)
        else:
            positions0 = coordinates

        rcell, op = minkowski_reduce(cell, pbc)
        positions = wrap_positions(positions0, rcell, pbc=pbc, eps=0)

        natoms = len(positions)
        self.nneighbors = 0
        self.npbcneighbors = 0
        self.neighbors = [np.empty(0, int) for a in range(natoms)]
        self.displacements = [np.empty((0, 3), int) for a in range(natoms)]
        self.nupdates += 1
        if natoms == 0:
            return

        N = []
        ircell = np.linalg.pinv(rcell)
        for i in range(3):
            if self.pbc[i]:
                v = ircell[:, i]
                h = 1 / np.linalg.norm(v)
                n = int(2 * rcmax / h) + 1
            else:
                n = 0
            N.append(n)

        tree = cKDTree(positions, copy_data=True)
        offsets = cell.scaled_positions(positions - positions0)
        offsets = offsets.round().astype(np.int)

        for n1, n2, n3 in itertools.product(range(0, N[0] + 1),
                                            range(-N[1], N[1] + 1),
                                            range(-N[2], N[2] + 1)):
            if n1 == 0 and (n2 < 0 or n2 == 0 and n3 < 0):
                continue

            displacement = (n1, n2, n3) @ rcell
            for a in range(natoms):

                indices = tree.query_ball_point(positions[a] - displacement,
                                                r=self.cutoffs[a] + rcmax)
                if not len(indices):
                    continue

                indices = np.array(indices)
                delta = positions[indices] + displacement - positions[a]
                cutoffs = self.cutoffs[indices] + self.cutoffs[a]
                i = indices[np.linalg.norm(delta, axis=1) < cutoffs]
                if n1 == 0 and n2 == 0 and n3 == 0:
                    if self.self_interaction:
                        i = i[i >= a]
                    else:
                        i = i[i > a]

                self.nneighbors += len(i)
                self.neighbors[a] = np.concatenate((self.neighbors[a], i))

                disp = (n1, n2, n3) @ op + offsets[i] - offsets[a]
                self.npbcneighbors += disp.any(1).sum()
                self.displacements[a] = np.concatenate((self.displacements[a],
                                                        disp))

        if self.bothways:
            neighbors2 = [[] for a in range(natoms)]
            displacements2 = [[] for a in range(natoms)]
            for a in range(natoms):
                for b, disp in zip(self.neighbors[a], self.displacements[a]):
                    neighbors2[b].append(a)
                    displacements2[b].append(-disp)
            for a in range(natoms):
                nbs = np.concatenate((self.neighbors[a], neighbors2[a]))
                disp = np.array(list(self.displacements[a]) + displacements2[a])
                # Force correct type and shape for case of no neighbors:
                self.neighbors[a] = nbs.astype(int)
                self.displacements[a] = disp.astype(int).reshape((-1, 3))

        if self.sorted:
            for a, i in enumerate(self.neighbors):
                mask = (i < a)
                if mask.any():
                    j = i[mask]
                    offsets = self.displacements[a][mask]
                    for b, offset in zip(j, offsets):
                        self.neighbors[b] = np.concatenate((self.neighbors[b], [a]))
                        self.displacements[b] = np.concatenate((self.displacements[b], [-offset]))
                    mask = np.logical_not(mask)
                    self.neighbors[a] = self.neighbors[a][mask]
                    self.displacements[a] = self.displacements[a][mask]

    def get_neighbors(self, a):
        """Return neighbors of atom number a.

        A list of indices and offsets to neighboring atoms is
        returned.  The positions of the neighbor atoms can be
        calculated like this::

          indices, offsets = nl.get_neighbors(42)
          for i, offset in zip(indices, offsets):
              print(atoms.positions[i] + offset @ atoms.get_cell())

        Notice that if get_neighbors(a) gives atom b as a neighbor,
        then get_neighbors(b) will not return a as a neighbor - unless
        bothways=True was used."""

        return self.neighbors[a], self.displacements[a]


class NeighborList:
    """Neighbor list object.

    cutoffs: list of float
        List of cutoff radii - one for each atom. If the spheres (defined by
        their cutoff radii) of two atoms overlap, they will be counted as
        neighbors. See :func:`~ase.neighborlist.natural_cutoffs` for an example on how to
        get such a list.

    skin: float
        If no atom has moved more than the skin-distance since the
        last call to the :meth:`~ase.neighborlist.NeighborList.update()` method,
        then the neighbor list can be reused.  This will save some expensive rebuilds
        of the list, but extra neighbors outside the cutoff will be returned.
    self_interaction: bool
        Should an atom return itself as a neighbor?
    bothways: bool
        Return all neighbors.  Default is to return only "half" of
        the neighbors.
    primitive: :class:`~ase.neighborlist.PrimitiveNeighborList` or :class:`~ase.neighborlist.NewPrimitiveNeighborList` class
        Define which implementation to use. Older and quadratically-scaling
        :class:`~ase.neighborlist.PrimitiveNeighborList` or newer and
        linearly-scaling :class:`~ase.neighborlist.NewPrimitiveNeighborList`.

    Example::

      nl = NeighborList([2.3, 1.7])
      nl.update(atoms)
      indices, offsets = nl.get_neighbors(0)
    """

    def __init__(self, cutoffs, skin=0.3, sorted=False, self_interaction=True,
                 bothways=False, primitive=PrimitiveNeighborList):
        self.nl = primitive(cutoffs, skin, sorted,
                            self_interaction=self_interaction,
                            bothways=bothways)

    def update(self, atoms):
        """
        See :meth:`ase.neighborlist.PrimitiveNeighborList.update` or
        :meth:`ase.neighborlist.PrimitiveNeighborList.update`.
        """
        return self.nl.update(atoms.pbc, atoms.get_cell(complete=True),
                              atoms.positions)

    def get_neighbors(self, a):
        """
        See :meth:`ase.neighborlist.PrimitiveNeighborList.get_neighbors` or
        :meth:`ase.neighborlist.PrimitiveNeighborList.get_neighbors`.
        """
        return self.nl.get_neighbors(a)

    def get_connectivity_matrix(self, sparse=True):
        """
        See :func:`~ase.neighborlist.get_connectivity_matrix`.
        """
        return get_connectivity_matrix(self.nl, sparse)

    @property
    def nupdates(self):
        """Get number of updates."""
        return self.nl.nupdates

    @property
    def nneighbors(self):
        """Get number of neighbors."""
        return self.nl.nneighbors

    @property
    def npbcneighbors(self):
        """Get number of pbc neighbors."""
        return self.nl.npbcneighbors<|MERGE_RESOLUTION|>--- conflicted
+++ resolved
@@ -4,14 +4,9 @@
 from scipy.spatial import cKDTree
 
 from ase.data import atomic_numbers, covalent_radii
-<<<<<<< HEAD
-from ase.geometry import complete_cell
-from ase.geometry import find_mic
-=======
 from ase.geometry import complete_cell, find_mic, wrap_positions
 from ase.geometry import minkowski_reduce
 from ase.cell import Cell
->>>>>>> 069b2aa0
 
 
 def natural_cutoffs(atoms, mult=1, **kwargs):
