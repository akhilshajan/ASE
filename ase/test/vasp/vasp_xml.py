--- conflicted
+++ resolved
@@ -47,10 +47,12 @@
     assert conf.calc.parameters['sigma'] == 1.0
     assert conf.calc.parameters['ialgo'] == 68
     assert energy - conf.get_potential_energy() == 0.0
-<<<<<<< HEAD
-    assert array_almost_equal(conf.get_forces(), forces, tol=1e-4)
-    assert array_almost_equal(conf.get_dipole_moment(),
-                              [-0.2450777, -0.014922, 3.9574469])
+
+    # Check some arrays
+    assert np.allclose(conf.get_forces(), forces)
+    assert np.allclose(conf.get_dipole_moment(), dipole_moment, atol=1e-6)
+
+    # Check k-point-dependent properties
     assert len(conf.calc.get_eigenvalues(spin=0)) == 12
     assert conf.calc.get_occupation_numbers()[2] == 2
     assert conf.calc.get_eigenvalues(spin=1) is None
@@ -64,11 +66,6 @@
     assert len(conf.calc.get_eigenvalues(spin=1)) == 12
     assert conf.calc.get_occupation_numbers(spin=1)[0] == 1.
 
-=======
-    assert np.allclose(conf.get_forces(), forces)
-    assert np.allclose(conf.get_dipole_moment(), dipole_moment, atol=1e-6)
-    
->>>>>>> 6a149471
     # Cleanup
     calc.clean()
 
