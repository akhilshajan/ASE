import collections
import functools
import numbers
import operator
import os
import re
import warnings
from time import time

import numpy as np

from ase.atoms import Atoms, symbols2numbers, string2symbols
from ase.calculators.calculator import all_properties, all_changes
from ase.data import atomic_numbers
from ase.db.row import AtomsRow
from ase.parallel import world, DummyMPI, parallel_function, parallel_generator
from ase.utils import Lock, basestring, PurePath


T2000 = 946681200.0  # January 1. 2000
YEAR = 31557600.0  # 365.25 days


default_key_descriptions = {
    'id': ('ID', 'Uniqe row ID', ''),
    'age': ('Age', 'Time since creation', ''),
    'formula': ('Formula', 'Chemical formula', ''),
    'user': ('Username', '', ''),
    'calculator': ('Calculator', 'ASE-calculator name', ''),
    'energy': ('Energy', 'Total energy', 'eV'),
    'fmax': ('Maximum force', '', 'eV/Ang'),
    'smax': ('Maximum stress', '', '`\\text{eV/Ang}^3`'),
    'pbc': ('PBC', 'Periodic boundary conditions', ''),
    'charge': ('Charge', '', '|e|'),
    'mass': ('Mass', '', 'au'),
    'magmom': ('Magnetic moment', '', 'au'),
    'unique_id': ('Unique ID', '', ''),
    'volume': ('Volume', 'Volume of unit-cell', '`\\text{Ang}^3`')}


def now():
    """Return time since January 1. 2000 in years."""
    return (time() - T2000) / YEAR


seconds = {'s': 1,
           'm': 60,
           'h': 3600,
           'd': 86400,
           'w': 604800,
           'M': 2629800,
           'y': YEAR}

longwords = {'s': 'second',
             'm': 'minute',
             'h': 'hour',
             'd': 'day',
             'w': 'week',
             'M': 'month',
             'y': 'year'}

ops = {'<': operator.lt,
       '<=': operator.le,
       '=': operator.eq,
       '>=': operator.ge,
       '>': operator.gt,
       '!=': operator.ne}

invop = {'<': '>=', '<=': '>', '>=': '<', '>': '<=', '=': '!=', '!=': '='}

word = re.compile('[_a-zA-Z][_0-9a-zA-Z]*$')

reserved_keys = set(all_properties +
                    all_changes +
                    list(atomic_numbers) +
                    ['id', 'unique_id', 'ctime', 'mtime', 'user',
                     'momenta', 'constraints', 'natoms', 'formula', 'age',
                     'calculator', 'calculator_parameters',
                     'key_value_pairs', 'data'])

numeric_keys = set(['id', 'energy', 'magmom', 'charge', 'natoms'])


def check(key_value_pairs):
    for key, value in key_value_pairs.items():
        if not word.match(key) or key in reserved_keys:
            raise ValueError('Bad key: {}'.format(key))
        try:
            string2symbols(key)
        except ValueError:
            pass
        else:
            warnings.warn(
                'It is best not to use keys ({0}) that are also a '
                'chemical formula.  If you do a "db.select({0!r})",'
                'you will not find rows with your key.  Instead, you wil get '
                'rows containing the atoms in the formula!'.format(key))
        if not isinstance(value, (numbers.Real, basestring, np.bool_)):
            raise ValueError('Bad value for {!r}: {}'.format(key, value))
        if isinstance(value, basestring):
            for t in [int, float]:
                if str_represents(value, t):
                    raise ValueError(
                        'Value ' + value + ' is put in as string ' +
                        'but can be interpreted as ' +
                        '{}! Please convert '.format(t.__name__) +
                        'to {} using '.format(t.__name__) +
                        '{}(value) before '.format(t.__name__) +
                        'writing to the database OR change ' +
                        'to a different string.')


def str_represents(value, t=int):
    try:
        t(value)
    except ValueError:
        return False
    return True


def connect(name, type='extract_from_name', create_indices=True,
            use_lock_file=True, append=True, serial=False):
    """Create connection to database.

    name: str
        Filename or address of database.
    type: str
        One of 'json', 'db', 'postgresql',
        (JSON, SQLite, PostgreSQL).
        Default is 'extract_from_name', which will guess the type
        from the name.
    use_lock_file: bool
        You can turn this off if you know what you are doing ...
    append: bool
        Use append=False to start a new database.
    """

    if type == 'extract_from_name':
        if name is None:
            type = None
        elif not isinstance(name, basestring):
            type = 'json'
<<<<<<< HEAD
        elif name.startswith('postgresql://') or name.startswith('postgres://'):
=======
        elif (name.startswith('postgresql://') or
              name.startswith('postgres://')):
>>>>>>> 573be5f0
            type = 'postgresql'
        else:
            type = os.path.splitext(name)[1][1:]
            if type == '':
                raise ValueError('No file extension or database type given')

    if type is None:
        return Database()

    if not append and world.rank == 0 and os.path.isfile(name):
        os.remove(name)

    if isinstance(name, PurePath):
        name = str(name)

    if type != 'postgresql' and isinstance(name, basestring):
        name = os.path.abspath(name)

    if type == 'json':
        from ase.db.jsondb import JSONDatabase
        return JSONDatabase(name, use_lock_file=use_lock_file, serial=serial)
    if type == 'db':
        from ase.db.sqlite import SQLite3Database
        return SQLite3Database(name, create_indices, use_lock_file,
                               serial=serial)
    if type == 'postgresql':
        from ase.db.postgresql import PostgreSQLDatabase
        return PostgreSQLDatabase(name)
    raise ValueError('Unknown database type: ' + type)


def lock(method):
    """Decorator for using a lock-file."""
    @functools.wraps(method)
    def new_method(self, *args, **kwargs):
        if self.lock is None:
            return method(self, *args, **kwargs)
        else:
            with self.lock:
                return method(self, *args, **kwargs)
    return new_method


def convert_str_to_int_float_or_str(value):
    """Safe eval()"""
    try:
        return int(value)
    except ValueError:
        try:
            value = float(value)
        except ValueError:
            value = {'True': True, 'False': False}.get(value, value)
        return value


def parse_selection(selection, **kwargs):
    if selection is None or selection == '':
        expressions = []
    elif isinstance(selection, int):
        expressions = [('id', '=', selection)]
    elif isinstance(selection, list):
        expressions = selection
    else:
        expressions = [w.strip() for w in selection.split(',')]
    keys = []
    comparisons = []
    for expression in expressions:
        if isinstance(expression, (list, tuple)):
            comparisons.append(expression)
            continue
        if expression.count('<') == 2:
            value, expression = expression.split('<', 1)
            if expression[0] == '=':
                op = '>='
                expression = expression[1:]
            else:
                op = '>'
            key = expression.split('<', 1)[0]
            comparisons.append((key, op, value))
        for op in ['!=', '<=', '>=', '<', '>', '=']:
            if op in expression:
                break
        else:
            if expression in atomic_numbers:
                comparisons.append((expression, '>', 0))
            else:
                try:
                    symbols = string2symbols(expression)
                except ValueError:
                    keys.append(expression)
                else:
                    count = collections.Counter(symbols)
                    comparisons.extend((symbol, '>', n - 1)
                                       for symbol, n in count.items())
            continue
        key, value = expression.split(op)
        comparisons.append((key, op, value))

    cmps = []
    for key, value in kwargs.items():
        comparisons.append((key, '=', value))

    for key, op, value in comparisons:
        if key == 'age':
            key = 'ctime'
            op = invop[op]
            value = now() - time_string_to_float(value)
        elif key == 'formula':
            if op != '=':
                raise ValueError('Use fomula=...')
            numbers = symbols2numbers(value)
            count = collections.defaultdict(int)
            for Z in numbers:
                count[Z] += 1
            cmps.extend((Z, '=', count[Z]) for Z in count)
            key = 'natoms'
            value = len(numbers)
        elif key in atomic_numbers:
            key = atomic_numbers[key]
            value = int(value)
        elif isinstance(value, basestring):
            value = convert_str_to_int_float_or_str(value)
        if key in numeric_keys and not isinstance(value, (int, float)):
            msg = 'Wrong type for "{}{}{}" - must be a number'
            raise ValueError(msg.format(key, op, value))
        cmps.append((key, op, value))

    return keys, cmps


class Database:
    """Base class for all databases."""
    def __init__(self, filename=None, create_indices=True,
                 use_lock_file=False, serial=False):
        """Database object.

        serial: bool
            Let someone else handle parallelization.  Default behavior is
            to interact with the database on the master only and then
            distribute results to all slaves.
        """
        if isinstance(filename, basestring):
            filename = os.path.expanduser(filename)
        self.filename = filename
        self.create_indices = create_indices
        if use_lock_file and isinstance(filename, basestring):
            self.lock = Lock(filename + '.lock', world=DummyMPI())
        else:
            self.lock = None
        self.serial = serial
        self._metadata = None  # decription of columns and other stuff

    @parallel_function
    @lock
    def write(self, atoms, key_value_pairs={}, data={}, id=None, **kwargs):
        """Write atoms to database with key-value pairs.

        atoms: Atoms object
            Write atomic numbers, positions, unit cell and boundary
            conditions.  If a calculator is attached, write also already
            calculated properties such as the energy and forces.
        key_value_pairs: dict
            Dictionary of key-value pairs.  Values must be strings or numbers.
        data: dict
            Extra stuff (not for searching).
        id: int
            Overwrite existing row.

        Key-value pairs can also be set using keyword arguments::

            connection.write(atoms, name='ABC', frequency=42.0)

        Returns integer id of the new row.
        """

        if atoms is None:
            atoms = Atoms()

        kvp = dict(key_value_pairs)  # modify a copy
        kvp.update(kwargs)

        id = self._write(atoms, kvp, data, id)
        return id

    def _write(self, atoms, key_value_pairs, data, id=None):
        check(key_value_pairs)
        return 1

    @parallel_function
    @lock
    def reserve(self, **key_value_pairs):
        """Write empty row if not already present.

        Usage::

            id = conn.reserve(key1=value1, key2=value2, ...)

        Write an empty row with the given key-value pairs and
        return the integer id.  If such a row already exists, don't write
        anything and return None.
        """

        for dct in self._select([],
                                [(key, '=', value)
                                 for key, value in key_value_pairs.items()]):
            return None

        atoms = Atoms()

        calc_name = key_value_pairs.pop('calculator', None)

        if calc_name:
            # Allow use of calculator key
            assert calc_name.lower() == calc_name

            # Fake calculator class:
            class Fake:
                name = calc_name

                def todict(self):
                    return {}

                def check_state(self, atoms):
                    return ['positions']

            atoms.calc = Fake()

        id = self._write(atoms, key_value_pairs, {}, None)

        return id

    def __delitem__(self, id):
        self.delete([id])

    def get_atoms(self, selection=None, attach_calculator=False,
                  add_additional_information=False, **kwargs):
        """Get Atoms object.

        selection: int, str or list
            See the select() method.
        attach_calculator: bool
            Attach calculator object to Atoms object (default value is
            False).
        add_additional_information: bool
            Put key-value pairs and data into Atoms.info dictionary.

        In addition, one can use keyword arguments to select specific
        key-value pairs.
        """

        row = self.get(selection, **kwargs)
        return row.toatoms(attach_calculator, add_additional_information)

    def __getitem__(self, selection):
        return self.get(selection)

    def get(self, selection=None, **kwargs):
        """Select a single row and return it as a dictionary.

        selection: int, str or list
            See the select() method.
        """
<<<<<<< HEAD
        rows = list(self.select(selection, limit=2,  **kwargs))
=======
        rows = list(self.select(selection, limit=2, **kwargs))
>>>>>>> 573be5f0
        if not rows:
            raise KeyError('no match')
        assert len(rows) == 1, 'more than one row matched'
        return rows[0]

    @parallel_generator
    def select(self, selection=None, filter=None, explain=False,
               verbosity=1, limit=None, offset=0, sort=None,
               include_data=True, columns='all', **kwargs):
        """Select rows.

        Return AtomsRow iterator with results.  Selection is done
        using key-value pairs and the special keys:

            formula, age, user, calculator, natoms, energy, magmom
            and/or charge.

        selection: int, str or list
            Can be:

            * an integer id
            * a string like 'key=value', where '=' can also be one of
              '<=', '<', '>', '>=' or '!='.
            * a string like 'key'
            * comma separated strings like 'key1<value1,key2=value2,key'
            * list of strings or tuples: [('charge', '=', 1)].
        filter: function
            A function that takes as input a row and returns True or False.
        explain: bool
            Explain query plan.
        verbosity: int
            Possible values: 0, 1 or 2.
        limit: int or None
            Limit selection.
        offset: int
            Offset into selected rows.
        sort: str
            Sort rows after key.  Prepend with minus sign for a decending sort.
        include_data: bool
            Use include_data=False to skip reading data from rows.
        """

        if sort:
            if sort == 'age':
                sort = '-ctime'
            elif sort == '-age':
                sort = 'ctime'
            elif sort.lstrip('-') == 'user':
                sort += 'name'

        keys, cmps = parse_selection(selection, **kwargs)
        for row in self._select(keys, cmps, explain=explain,
                                verbosity=verbosity,
                                limit=limit, offset=offset, sort=sort,
                                include_data=include_data,
                                columns=columns):
            if filter is None or filter(row):
                yield row

    def count(self, selection=None, **kwargs):
        """Count rows.

        See the select() method for the selection syntax.  Use db.count() or
        len(db) to count all rows.
        """
        n = 0
        for row in self.select(selection, **kwargs):
            n += 1
        return n

    def __len__(self):
        return self.count()

    @parallel_function
    @lock
    def update(self, id, atoms=None, delete_keys=[], data=None,
               **add_key_value_pairs):
        """Update and/or delete key-value pairs of row(s).

        id: int
            ID of row to update.
        atoms: Atoms object
            Optionally update the Atoms data (positions, cell, ...).
        data: dict
            Data dict to be added to the existing data.
        delete_keys: list of str
            Keys to remove.

        Use keyword arguments to add new key-value pairs.

        Returns number of key-value pairs added and removed.
        """

        if not isinstance(id, numbers.Integral):
            if isinstance(id, list):
                err = ('First argument must be an int and not a list.\n'
                       'Do something like this instead:\n\n'
                       'with db:\n'
                       '    for id in ids:\n'
                       '        db.update(id, ...)')
                raise ValueError(err)
            raise TypeError('id must be an int')

        check(add_key_value_pairs)

        row = self._get_row(id)

        if atoms:
            oldrow = row
            row = AtomsRow(atoms)

            # Copy over data, kvp, ctime, user and id
            row._data = oldrow._data
            kvp = oldrow.key_value_pairs
            row.__dict__.update(kvp)
            row._keys = list(kvp)
            row.ctime = oldrow.ctime
            row.user = oldrow.user
            row.id = id

        kvp = row.key_value_pairs

        n = len(kvp)
        for key in delete_keys:
            kvp.pop(key, None)
        n -= len(kvp)
        m = -len(kvp)
        kvp.update(add_key_value_pairs)
        m += len(kvp)

        moredata = data
        data = row.get('data', {})
        if moredata:
            data.update(moredata)
        if not data:
            data = None

        self._write(row, kvp, data, row.id)

        return m, n

    def delete(self, ids):
        """Delete rows."""
        raise NotImplementedError


def time_string_to_float(s):
    if isinstance(s, (float, int)):
        return s
    s = s.replace(' ', '')
    if '+' in s:
        return sum(time_string_to_float(x) for x in s.split('+'))
    if s[-2].isalpha() and s[-1] == 's':
        s = s[:-1]
    i = 1
    while s[i].isdigit():
        i += 1
    return seconds[s[i:]] * int(s[:i]) / YEAR


def float_to_time_string(t, long=False):
    t *= YEAR
    for s in 'yMwdhms':
        x = t / seconds[s]
        if x > 5:
            break
    if long:
        return '{:.3f} {}s'.format(x, longwords[s])
    else:
        return '{:.0f}{}'.format(round(x), s)

def get_sql_columns(columns):
    sql_columns = columns[:]
    if 'age' in columns:
        sql_columns.remove('age')
        sql_columns += ['mtime', 'ctime']
    if 'user' in columns:
        sql_columns[sql_columns.index('user')] = 'username'
    if 'formula' in columns:
        sql_columns[sql_columns.index('formula')] = 'numbers'
    sql_columns.append('key_value_pairs')

    return sql_columns<|MERGE_RESOLUTION|>--- conflicted
+++ resolved
@@ -140,12 +140,8 @@
             type = None
         elif not isinstance(name, basestring):
             type = 'json'
-<<<<<<< HEAD
-        elif name.startswith('postgresql://') or name.startswith('postgres://'):
-=======
         elif (name.startswith('postgresql://') or
               name.startswith('postgres://')):
->>>>>>> 573be5f0
             type = 'postgresql'
         else:
             type = os.path.splitext(name)[1][1:]
@@ -408,11 +404,7 @@
         selection: int, str or list
             See the select() method.
         """
-<<<<<<< HEAD
-        rows = list(self.select(selection, limit=2,  **kwargs))
-=======
         rows = list(self.select(selection, limit=2, **kwargs))
->>>>>>> 573be5f0
         if not rows:
             raise KeyError('no match')
         assert len(rows) == 1, 'more than one row matched'
@@ -582,17 +574,4 @@
     if long:
         return '{:.3f} {}s'.format(x, longwords[s])
     else:
-        return '{:.0f}{}'.format(round(x), s)
-
-def get_sql_columns(columns):
-    sql_columns = columns[:]
-    if 'age' in columns:
-        sql_columns.remove('age')
-        sql_columns += ['mtime', 'ctime']
-    if 'user' in columns:
-        sql_columns[sql_columns.index('user')] = 'username'
-    if 'formula' in columns:
-        sql_columns[sql_columns.index('formula')] = 'numbers'
-    sql_columns.append('key_value_pairs')
-
-    return sql_columns+        return '{:.0f}{}'.format(round(x), s)