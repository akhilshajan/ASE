"Demonstrates molecular dynamics with constant energy."

from ase.calculators.emt import EMT
from ase.lattice.cubic import FaceCenteredCubic
from ase.md.langevin import Langevin
from ase.io.trajectory import PickleTrajectory
from ase import units

from asap3 import EMT   # Way too slow with ase.EMT !
size = 10

T = 1500 # Kelvin

# Set up a crystal
atoms = FaceCenteredCubic(directions=[[1,0,0],[0,1,0],[0,0,1]], symbol="Cu",
                          size=(size,size,size), pbc=False)

# Describe the interatomic interactions with the Effective Medium Theory
atoms.set_calculator(EMT())

# We want to run MD with constant energy using the Langevin algorithm
# with a time step of 5 fs, the temperature T and the friction
# coefficient to 0.02 atomic units.
dyn = Langevin(atoms, 5*units.fs, T*units.kB, 0.002)

#Function to print the potential, kinetic and total energy.
def printenergy(a=atoms):    #store a reference to atoms in the definition.
    epot = a.get_potential_energy() / len(a)
    ekin = a.get_kinetic_energy() / len(a)
<<<<<<< HEAD
    print(("Energy per atom: Epot = %.3feV  Ekin = %.3feV (T=%3.0fK)  Etot = %.3feV" %
           (epot, ekin, ekin/(1.5*units.kB), epot+ekin)))
=======
    print("Energy per atom: Epot = %.3feV  Ekin = %.3feV (T=%3.0fK)  Etot = %.3feV" %
          (epot, ekin, ekin/(1.5*units.kB), epot+ekin))
>>>>>>> 2c61df73
dyn.attach(printenergy, interval=50)

#We also want to save the positions of all atoms after every 100th time step.
traj = PickleTrajectory("moldyn3.traj", 'w', atoms)
dyn.attach(traj.write, interval=50)

# Now run the dynamics
printenergy()
dyn.run(5000)
<|MERGE_RESOLUTION|>--- conflicted
+++ resolved
@@ -1,19 +1,21 @@
-"Demonstrates molecular dynamics with constant energy."
+"""Demonstrates molecular dynamics with constant energy."""
+from __future__ import print_function
 
-from ase.calculators.emt import EMT
 from ase.lattice.cubic import FaceCenteredCubic
 from ase.md.langevin import Langevin
 from ase.io.trajectory import PickleTrajectory
 from ase import units
 
-from asap3 import EMT   # Way too slow with ase.EMT !
+from asap3 import EMT  # Way too slow with ase.EMT !
 size = 10
 
-T = 1500 # Kelvin
+T = 1500  # Kelvin
 
 # Set up a crystal
-atoms = FaceCenteredCubic(directions=[[1,0,0],[0,1,0],[0,0,1]], symbol="Cu",
-                          size=(size,size,size), pbc=False)
+atoms = FaceCenteredCubic(directions=[[1, 0, 0], [0, 1, 0], [0, 0, 1]],
+                          symbol="Cu",
+                          size=(size, size, size),
+                          pbc=False)
 
 # Describe the interatomic interactions with the Effective Medium Theory
 atoms.set_calculator(EMT())
@@ -21,25 +23,22 @@
 # We want to run MD with constant energy using the Langevin algorithm
 # with a time step of 5 fs, the temperature T and the friction
 # coefficient to 0.02 atomic units.
-dyn = Langevin(atoms, 5*units.fs, T*units.kB, 0.002)
+dyn = Langevin(atoms, 5 * units.fs, T * units.kB, 0.002)
 
-#Function to print the potential, kinetic and total energy.
-def printenergy(a=atoms):    #store a reference to atoms in the definition.
+
+def printenergy(a=atoms):  # store a reference to atoms in the definition.
+    """Function to print the potential, kinetic and total energy."""
     epot = a.get_potential_energy() / len(a)
     ekin = a.get_kinetic_energy() / len(a)
-<<<<<<< HEAD
-    print(("Energy per atom: Epot = %.3feV  Ekin = %.3feV (T=%3.0fK)  Etot = %.3feV" %
-           (epot, ekin, ekin/(1.5*units.kB), epot+ekin)))
-=======
-    print("Energy per atom: Epot = %.3feV  Ekin = %.3feV (T=%3.0fK)  Etot = %.3feV" %
-          (epot, ekin, ekin/(1.5*units.kB), epot+ekin))
->>>>>>> 2c61df73
+    print('Energy per atom: Epot = %.3feV  Ekin = %.3feV (T=%3.0fK)  '
+          'Etot = %.3feV' % (epot, ekin, ekin / (1.5 * units.kB), epot + ekin))
+    
 dyn.attach(printenergy, interval=50)
 
-#We also want to save the positions of all atoms after every 100th time step.
-traj = PickleTrajectory("moldyn3.traj", 'w', atoms)
+# We also want to save the positions of all atoms after every 100th time step.
+traj = PickleTrajectory('moldyn3.traj', 'w', atoms)
 dyn.attach(traj.write, interval=50)
 
 # Now run the dynamics
 printenergy()
-dyn.run(5000)
+dyn.run(5000)